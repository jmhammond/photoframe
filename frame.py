#!/usr/bin/env python3
#
# This file is part of photoframe (https://github.com/mrworf/photoframe).
#
# photoframe is free software: you can redistribute it and/or modify
# it under the terms of the GNU General Public License as published by
# the Free Software Foundation, either version 3 of the License, or
# (at your option) any later version.
#
# photoframe is distributed in the hope that it will be useful,
# but WITHOUT ANY WARRANTY; without even the implied warranty of
# MERCHANTABILITY or FITNESS FOR A PARTICULAR PURPOSE.  See the
# GNU General Public License for more details.
#
# You should have received a copy of the GNU General Public License
# along with photoframe.  If not, see <http://www.gnu.org/licenses/>.
#
import sys
import os
import random
import time
import logging
import argparse
import importlib
import signal

from modules.shutdown import shutdown
from modules.timekeeper import timekeeper
from modules.settings import settings
from modules.helper import helper
from modules.display import display
from modules.slideshow import slideshow
from modules.colormatch import colormatch
from modules.drivers import drivers
from modules.servicemanager import ServiceManager
from modules.cachemanager import CacheManager
from modules.path import path
from modules.server import WebServer
from modules.events import Events
from modules.history import ImageHistory

# Make sure we run from our own directory
os.chdir(os.path.dirname(sys.argv[0]))

parser = argparse.ArgumentParser(description="PhotoFrame - A RaspberryPi based digital photoframe",
                                 formatter_class=argparse.ArgumentDefaultsHelpFormatter)
parser.add_argument('--logfile', default=None, help="Log to file instead of stdout")
parser.add_argument('--port', default=80, type=int, help="Port to listen on")
parser.add_argument('--listen', default="0.0.0.0", help="Address to listen on")
parser.add_argument('--debug', action='store_true', default=False, help='Enable loads more logging')
parser.add_argument('--basedir', default=None, help='Change the root folder of photoframe')
parser.add_argument('--emulate', action='store_true', help='Run as an app without root access or framebuffer')
parser.add_argument('--size', default='1280x720', help='Set the resolution to be used when emulating the framebuffer')
cmdline = parser.parse_args()

if cmdline.debug:
    logging.basicConfig(level=logging.DEBUG, format='%(asctime)s - %(levelname)s - %(message)s')
else:
    logging.basicConfig(level=logging.INFO, format='%(asctime)s - %(levelname)s - %(message)s')


class Photoframe:
    def __init__(self, cmdline):
        self.void = open(os.devnull, 'wb')
        random.seed(int(time.monotonic()))

        self.emulator = cmdline.emulate
        if self.emulator:
            self.enableEmulation()
        if cmdline.basedir is not None:
            self.changeRoot(cmdline.basedir)
        if not path().validate():
            sys.exit(255)

        # Little bit of a cheat
        helper.SERVER_PORT = cmdline.port

        self.debugmode = cmdline.debug

        self.eventMgr = Events()
        self.eventMgr.add('Hello world')

        self.cacheMgr = CacheManager()
        self.settingsMgr = settings()
        self.displayMgr = display(self.emulator)
        # Validate all settings, prepopulate with defaults if needed
        self.validateSettings()

        self.imageHistory = ImageHistory(self.settingsMgr)
        self.driverMgr = drivers()
        self.serviceMgr = ServiceManager(self.settingsMgr, self.cacheMgr)

        self.colormatch = colormatch(self.settingsMgr.get('colortemp-script'),
                                     2700)  # 2700K = Soft white, lowest we'll go
        self.slideshow = slideshow(self.displayMgr, self.settingsMgr, self.colormatch, self.imageHistory)
        self.timekeeperMgr = timekeeper()
        self.timekeeperMgr.registerListener(self.displayMgr.enable)
        self.powerMgr = shutdown(self.settingsMgr.getUser('shutdown-pin'))

        self.cacheMgr.validate()
        self.cacheMgr.enableCache(self.settingsMgr.getUser('enable-cache') == 1)

        # Tie all the services together as needed
        self.timekeeperMgr.setConfiguration(self.settingsMgr.getUser('display-on'),
                                            self.settingsMgr.getUser('display-off'))
        self.timekeeperMgr.setAmbientSensitivity(self.settingsMgr.getUser(
            'autooff-lux'), self.settingsMgr.getUser('autooff-time'))
        self.timekeeperMgr.setPowermode(self.settingsMgr.getUser('powersave'))
        self.colormatch.setUpdateListener(self.timekeeperMgr.sensorListener)

        self.timekeeperMgr.registerListener(self.slideshow.shouldShow)
        self.slideshow.setServiceManager(self.serviceMgr)
        self.slideshow.setCacheManager(self.cacheMgr)

        # Prep the webserver
        self.setupWebserver(cmdline.listen, cmdline.port)

        # Force display to desired user setting
        self.displayMgr.enable(True, True)

    def updating(self, x, y):
        self.slideshow.stop(self.updating_continue)

    def updating_continue(self):
        self.displayMgr.message('Updating software', False)
        self.webServer.stop()
        logging.debug('Entering hover mode, waiting for update to finish')
        while True:  # This is to allow our subprocess to run!
            time.sleep(30)

    def _loadRoute(self, module, klass, *vargs):
        module = importlib.import_module('routes.' + module)
        klass = getattr(module, klass)
        route = eval('klass()')
        route.setupex(*vargs)
        self.webServer.registerHandler(route)

    def setupWebserver(self, listen, port):
        test = WebServer(port=port, listen=listen, debug=self.debugmode)
        self.webServer = test

        self._loadRoute('settings', 'RouteSettings', self.powerMgr, self.settingsMgr, self.driverMgr,
                        self.timekeeperMgr, self.displayMgr, self.cacheMgr, self.slideshow)
        self._loadRoute('keywords', 'RouteKeywords', self.serviceMgr, self.slideshow)
        self._loadRoute('orientation', 'RouteOrientation', self.cacheMgr)
        self._loadRoute('overscan', 'RouteOverscan', self.cacheMgr)
        self._loadRoute('maintenance', 'RouteMaintenance', self.emulator, self.driverMgr, self.slideshow)
        self._loadRoute('details', 'RouteDetails', self.displayMgr, self.driverMgr,
                        self.colormatch, self.slideshow, self.serviceMgr, self.settingsMgr)
        self._loadRoute('upload', 'RouteUpload', self.settingsMgr, self.driverMgr)
        self._loadRoute('oauthlink', 'RouteOAuthLink', self.serviceMgr, self.slideshow)
        self._loadRoute('service', 'RouteService', self.serviceMgr, self.slideshow)
        self._loadRoute('control', 'RouteControl', self.slideshow)
        self._loadRoute('events', 'RouteEvents', self.eventMgr)

    def validateSettings(self):
        if not self.settingsMgr.load():
            # First run, grab display settings from current mode
            current = self.displayMgr.current()
            if current is not None:
                logging.info('No display settings, using: %s' % repr(current))
                self.settingsMgr.setUser('tvservice', '%s %s HDMI' % (current['mode'], current['code']))
                self.settingsMgr.save()
            else:
                logging.info('No display attached?')
        if self.settingsMgr.getUser('timezone') == '':
            self.settingsMgr.setUser('timezone', helper.timezoneCurrent())
            self.settingsMgr.save()

        width, height, tvservice = self.displayMgr.setConfiguration(
            self.settingsMgr.getUser('tvservice'), self.settingsMgr.getUser('display-special'))
        self.settingsMgr.setUser('tvservice', tvservice)
        self.settingsMgr.setUser('width',  width)
        self.settingsMgr.setUser('height', height)
        self.settingsMgr.save()
<<<<<<< HEAD
      else:
        logging.info('No display attached?')
    if self.settingsMgr.getUser('timezone') == '':
      self.settingsMgr.setUser('timezone', helper.timezoneCurrent())
      self.settingsMgr.save()

    width, height, tvservice = self.displayMgr.setConfiguration(self.settingsMgr.getUser('tvservice'), self.settingsMgr.getUser('display-special'))
    self.settingsMgr.setUser('tvservice', tvservice)
    self.settingsMgr.setUser('width',  width)
    self.settingsMgr.setUser('height', height)
    self.settingsMgr.save()

  def changeRoot(self, newRoot):
    if newRoot is None: return
    newpath = os.path.join(newRoot, '/')
    logging.info('Altering basedir to %s', newpath)
    path().reassignBase(newpath)

  def enableEmulation(self):
    logging.info('Running in emulation mode, settings are stored in /tmp/photoframe/')
    if not os.path.exists('/tmp/photoframe'):
      os.mkdir('/tmp/photoframe')
    path().reassignBase('/tmp/photoframe/')
    path().reassignConfigTxt('extras/config.txt')

  def start(self):
    signal.signal(signal.SIGHUP, lambda x, y: self.updating(x,y))
    self.slideshow.start()
    self.webServer.start()
=======

    def changeRoot(self, newRoot):
        if newRoot is None:
            return
        newpath = os.path.join(newRoot, '/')
        logging.info('Altering basedir to %s', newpath)
        self.settings().reassignBase(newpath)

    def enableEmulation(self):
        logging.info('Running in emulation mode, settings are stored in /tmp/photoframe/')
        if not os.path.exists('/tmp/photoframe'):
            os.mkdir('/tmp/photoframe')
        path().reassignBase('/tmp/photoframe/')
        path().reassignConfigTxt('extras/config.txt')

    def start(self):
        signal.signal(signal.SIGHUP, lambda x, y: self.updating(x, y))
        self.slideshow.start()
        self.webServer.start()

>>>>>>> 0fb37f61

frame = Photoframe(cmdline)
frame.start()
sys.exit(0)<|MERGE_RESOLUTION|>--- conflicted
+++ resolved
@@ -173,37 +173,6 @@
         self.settingsMgr.setUser('width',  width)
         self.settingsMgr.setUser('height', height)
         self.settingsMgr.save()
-<<<<<<< HEAD
-      else:
-        logging.info('No display attached?')
-    if self.settingsMgr.getUser('timezone') == '':
-      self.settingsMgr.setUser('timezone', helper.timezoneCurrent())
-      self.settingsMgr.save()
-
-    width, height, tvservice = self.displayMgr.setConfiguration(self.settingsMgr.getUser('tvservice'), self.settingsMgr.getUser('display-special'))
-    self.settingsMgr.setUser('tvservice', tvservice)
-    self.settingsMgr.setUser('width',  width)
-    self.settingsMgr.setUser('height', height)
-    self.settingsMgr.save()
-
-  def changeRoot(self, newRoot):
-    if newRoot is None: return
-    newpath = os.path.join(newRoot, '/')
-    logging.info('Altering basedir to %s', newpath)
-    path().reassignBase(newpath)
-
-  def enableEmulation(self):
-    logging.info('Running in emulation mode, settings are stored in /tmp/photoframe/')
-    if not os.path.exists('/tmp/photoframe'):
-      os.mkdir('/tmp/photoframe')
-    path().reassignBase('/tmp/photoframe/')
-    path().reassignConfigTxt('extras/config.txt')
-
-  def start(self):
-    signal.signal(signal.SIGHUP, lambda x, y: self.updating(x,y))
-    self.slideshow.start()
-    self.webServer.start()
-=======
 
     def changeRoot(self, newRoot):
         if newRoot is None:
@@ -224,7 +193,6 @@
         self.slideshow.start()
         self.webServer.start()
 
->>>>>>> 0fb37f61
 
 frame = Photoframe(cmdline)
 frame.start()
