--- conflicted
+++ resolved
@@ -26,238 +26,6 @@
 
 
 class display:
-<<<<<<< HEAD
-  def __init__(self, use_emulator=False, emulate_width=1280, emulate_height=720):
-    self.void = open(os.devnull, 'wb')
-    self.params = None
-    self.special = None
-    self.emulate = use_emulator
-    self.emulate_width = emulate_width
-    self.emulate_height = emulate_height
-    self.rotated = sysconfig.isDisplayRotated()
-    self.xoffset = 0
-    self.yoffset = 0
-    self.url = None
-    if self.emulate:
-      logging.info('Using framebuffer emulation')
-    self.lastMessage = None
-
-  def setConfigPage(self, url):
-    self.url = url
-
-  def setConfiguration(self, tvservice_params, special=None):
-    self.enabled = True
-
-    # Erase old picture
-    if self.params is not None:
-      self.clear()
-
-    if self.emulate:
-      self.width = self.emulate_width
-      self.height = self.emulate_height
-      self.depth = 32
-      self.reverse = False
-      self.format = 'rgba'
-      self.params = None
-      self.special = None
-      return (self.width, self.height, '')
-
-    result = display.validate(tvservice_params, special)
-    if result is None:
-      logging.error('Unable to find a valid display mode, will default to 1280x720')
-      # TODO: THis is less than ideal, maybe we should fetch resolution from fbset instead?
-      #       but then we should also avoid touching the display since it will cause issues.
-      self.enabled = False
-      self.params = None
-      self.special = None
-      return (1280, 720, '')
-
-    self.width = result['width']
-    self.height = result['height']
-    self.pwidth = self.width
-    self.pheight = self.height
-
-    if self.rotated:
-      # Calculate offset for X, must be even dividable with 16
-      self.xoffset = (16 - (self.height % 16)) % 16
-      self.width = self.pheight
-      self.height = self.pwidth
-
-    self.depth = result['depth']
-    self.reverse = result['reverse']
-    self.params = result['tvservice']
-    if self.reverse:
-      self.format = 'bgr'
-    else:
-      self.format = 'rgb'
-    if self.depth == 32:
-      self.format += 'a'
-
-    return (self.width, self.height, self.params)
-
-  def getDevice(self):
-    if self.params and self.params.split(' ')[0] == 'INTERNAL':
-      device = '/dev/fb' + self.params.split(' ')[1]
-      if os.path.exists(device):
-        return device
-    return '/dev/fb0'
-
-  def isHDMI(self):
-    return self.getDevice() == '/dev/fb0' and not display._isDPI()
-
-  def get(self):
-    if self.enabled:
-      args = [
-              'convert',
-              '-depth',
-              '8',
-              '-size',
-              '%dx%d' % (self.width+self.xoffset, self.height+self.yoffset),
-              '%s:-' % (self.format),
-              'jpg:-'
-      ]
-    else:
-      args = [
-        'convert',
-        '-size',
-        '%dx%d' % (640, 360),
-        '-background',
-        'black',
-        '-fill',
-        'white',
-        '-gravity',
-        'center',
-        '-weight',
-        '700',
-        '-pointsize',
-        '32',
-        'label:%s' % "Display off",
-        '-depth',
-        '8',
-        'jpg:-'
-      ]
-
-    if not self.enabled:
-      result = debug.subprocess_check_output(args, stderr=self.void)
-    elif self.depth in [24, 32]:
-      device = self.getDevice()
-      if self.emulate:
-        device = '/tmp/fb.bin'
-      with open(device, 'rb') as fb:
-        pip = subprocess.Popen(args, stdin=fb, stdout=subprocess.PIPE, stderr=self.void)
-        result = pip.communicate()[0]
-    elif self.depth == 16:
-      with open(self.getDevice(), 'rb') as fb:
-        src = subprocess.Popen(['/root/photoframe/rgb565/rgb565', 'reverse'], stdout=subprocess.PIPE, stdin=fb, stderr=self.void)
-        pip = subprocess.Popen(args, stdin=src.stdout, stdout=subprocess.PIPE)
-        src.stdout.close()
-        result = pip.communicate()[0]
-    else:
-      logging.error('Do not know how to grab this kind of framebuffer')
-    return (result, 'image/jpeg')
-
-  def _to_display(self, arguments):
-    device = self.getDevice()
-    if self.emulate:
-      device = '/tmp/fb.bin'
-      self.depth = 32
-
-    if self.depth in [24, 32]:
-      with open(device, 'wb') as f:
-        debug.subprocess_call(arguments, stdout=f, stderr=self.void)
-    elif self.depth == 16: # Typically RGB565
-      # For some odd reason, cannot pipe the output directly to the framebuffer, use temp file
-      with open(device, 'wb') as fb:
-        src = subprocess.Popen(arguments, stdout=subprocess.PIPE, stderr=self.void)
-        pip = subprocess.Popen(['/root/photoframe/rgb565/rgb565'], stdin=src.stdout, stdout=fb)
-        src.stdout.close()
-        pip.communicate()
-    else:
-      logging.error('Do not know how to render this, depth is %d', self.depth)
-
-    self.lastMessage = None
-
-  def message(self, message, showConfig=True):
-    if not self.enabled:
-      logging.debug('Don\'t bother, display is off')
-      return
-
-    url = 'caption:'
-    if helper.getDeviceIp() is not None and showConfig:
-      url = 'caption:Configuration available at http://%s:7777' % helper.getDeviceIp()
-
-    args = [
-      'convert',
-      '-size',
-      '%dx%d' % (self.width, self.height),
-      '-background',
-      'black',
-      '-fill',
-      'white',
-      '-gravity',
-      'center',
-      '-weight',
-      '700',
-      '-pointsize',
-      '32',
-      'caption:%s' % message,
-      '-background',
-      'none',
-      '-gravity',
-      'south',
-      '-fill',
-      '#666666',
-      url,
-      '-flatten',
-      '-extent',
-      '%dx%d+%d+%d' % (self.width + self.xoffset, self.height + self.yoffset, self.xoffset, self.yoffset),
-      '-depth',
-      '8',
-      '%s:-' % self.format
-    ]
-
-    if self.lastMessage != message:
-      self._to_display(args)
-      self.lastMessage = message
-
-  def image(self, filename):
-    if not self.enabled:
-      logging.debug('Don\'t bother, display is off')
-      return
-
-    logging.debug('Showing image to user')
-    args = [
-      'convert',
-      filename + '[0]',
-      '-background',
-      'black',
-      '-gravity',
-      'center',
-      '-extent',
-      '%dx%d+%d+%d' % (self.width + self.xoffset, self.height + self.yoffset, self.xoffset, self.yoffset),
-      '-depth',
-      '8',
-      '%s:-' % self.format
-    ]
-    self._to_display(args)
-
-  def enable(self, enable, force=False):
-    if enable == self.enabled and not force:
-      return
-
-    # Do not do things if we don't know how to display
-    if self.params is None:
-      return
-
-    if enable:
-      if self.isHDMI():
-        if force: # Make sure display is ON and set to our preference
-          if os.path.exists('/opt/vc/bin/tvservice'):
-            debug.subprocess_call(['/opt/vc/bin/tvservice', '-e', self.params], stderr=self.void, stdout=self.void)
-          time.sleep(1)
-          debug.subprocess_call(['/bin/fbset', '-fb', self.getDevice(), '-depth', '8'], stderr=self.void)
-          debug.subprocess_call(['/bin/fbset', '-fb', self.getDevice(), '-depth', str(self.depth), '-xres', str(self.width), '-yres', str(self.height), '-vxres', str(self.width), '-vyres', str(self.height)], stderr=self.void)
-=======
     def __init__(self, use_emulator=False, emulate_width=1280, emulate_height=720):
         self.void = open(os.devnull, 'wb')
         self.params = None
@@ -319,7 +87,6 @@
         self.params = result['tvservice']
         if self.reverse:
             self.format = 'bgr'
->>>>>>> 0fb37f61
         else:
             self.format = 'rgb'
         if self.depth == 32:
