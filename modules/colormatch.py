# This file is part of photoframe (https://github.com/mrworf/photoframe).
#
# photoframe is free software: you can redistribute it and/or modify
# it under the terms of the GNU General Public License as published by
# the Free Software Foundation, either version 3 of the License, or
# (at your option) any later version.
#
# photoframe is distributed in the hope that it will be useful,
# but WITHOUT ANY WARRANTY; without even the implied warranty of
# MERCHANTABILITY or FITNESS FOR A PARTICULAR PURPOSE.  See the
# GNU General Public License for more details.
#
# You should have received a copy of the GNU General Public License
# along with photoframe.  If not, see <http://www.gnu.org/licenses/>.
#
import logging
from threading import Thread
try:
	import smbus
	COLORMATCH_DISABLE = False
except ImportError:
	logging.warning('smbus module not available, colormatch will not work')
	COLORMATCH_DISABLE = True
import time
import os
import re
import subprocess
<<<<<<< HEAD

class colormatch(Thread):
	def __init__(self, script, min = None, max = None):
		Thread.__init__(self)
		self.daemon = True
		self.sensor = False
		self.temperature = None
		self.lux = None
		self.script = script
		self.void = open(os.devnull, 'wb')
		self.min = min
		self.max = max
		self.listener = None
		self.allowAdjust = False
		if self.script is not None and self.script != '':
			self.hasScript = os.path.exists(self.script)
		else:
			self.hasScript = False

		if not COLORMATCH_DISABLE:
			self.start()

	def setLimits(self, min, max):
		self.min = min
		self.max = max

	def hasSensor(self):
		return self.sensor

	def hasTemperature(self):
		return self.temperature != None

	def hasLux(self):
		return self.lux != None

	def getTemperature(self):
		return self.temperature

	def getLux(self):
		return self.lux

	def setUpdateListener(self, listener):
		self.listener = listener

	def adjust(self, filename, filenameTemp, temperature=None):
		if not self.allowAdjust or not self.hasScript:
			return False

		if self.temperature is None or self.sensor is None:
			logging.debug('Temperature is %s and sensor is %s', repr(self.temperature), repr(self.sensor))
			return False
		if temperature is None:
			temperature = self.temperature
		if self.min is not None and temperature < self.min:
			logging.debug('Actual color temp measured is %d, but we cap to %dK' % (temperature, self.min))
			temperature = self.min
		elif self.max is not None and temperature > self.max:
			logging.debug('Actual color temp measured is %d, but we cap to %dK' % (temperature, self.max))
			temperature = self.max
		else:
			logging.debug('Adjusting color temperature to %dK' % temperature)

		try:
			result = subprocess.call([self.script, '-t', "%d" % temperature, filename + '[0]', filenameTemp], stderr=self.void) == 0
			if os.path.exists(filenameTemp + '.cache'):
				logging.warning('colormatch called without filename extension, lingering .cache file will stay behind')

			return result
		except:
			logging.exception('Unable to run %s:', self.script)
			return False

	# The following function (_temperature_and_lux) is lifted from the
	# https://github.com/adafruit/Adafruit_CircuitPython_TCS34725 project and
	# is under MIT license, this license ONLY applies to said function and no
	# other part of this project.
	#
	# The MIT License (MIT)
	#
	# Copyright (c) 2017 Tony DiCola for Adafruit Industries
	#
	# Permission is hereby granted, free of charge, to any person obtaining a copy
	# of this software and associated documentation files (the "Software"), to deal
	# in the Software without restriction, including without limitation the rights
	# to use, copy, modify, merge, publish, distribute, sublicense, and/or sell
	# copies of the Software, and to permit persons to whom the Software is
	# furnished to do so, subject to the following conditions:
	#
	# The above copyright notice and this permission notice shall be included in
	# all copies or substantial portions of the Software.
	#
	# THE SOFTWARE IS PROVIDED "AS IS", WITHOUT WARRANTY OF ANY KIND, EXPRESS OR
	# IMPLIED, INCLUDING BUT NOT LIMITED TO THE WARRANTIES OF MERCHANTABILITY,
	# FITNESS FOR A PARTICULAR PURPOSE AND NONINFRINGEMENT. IN NO EVENT SHALL THE
	# AUTHORS OR COPYRIGHT HOLDERS BE LIABLE FOR ANY CLAIM, DAMAGES OR OTHER
	# LIABILITY, WHETHER IN AN ACTION OF CONTRACT, TORT OR OTHERWISE, ARISING FROM,
	# OUT OF OR IN CONNECTION WITH THE SOFTWARE OR THE USE OR OTHER DEALINGS IN
	# THE SOFTWARE.
	def _temperature_and_lux(self, data):
		"""Convert the 4-tuple of raw RGBC data to color temperature and lux values. Will return
		   2-tuple of color temperature and lux."""
		r, g, b, _ = data
		x = -0.14282 * r + 1.54924 * g + -0.95641 * b
		y = -0.32466 * r + 1.57837 * g + -0.73191 * b
		z = -0.68202 * r + 0.77073 * g +  0.56332 * b
		divisor = x + y + z
		n = (x / divisor - 0.3320) / (0.1858 - y / divisor)
		cct = 449.0 * n**3 + 3525.0 * n**2 + 6823.3 * n + 5520.33
		return cct, y
	###################################################################################

	# This function is mostly based of the example provided by Brad Berkland's blog:
	# http://bradsrpi.blogspot.com/2013/05/tcs34725-rgb-color-sensor-raspberry-pi.html
	#
	def run(self):
		try:
			bus = smbus.SMBus(1)
		except:
			logging.info('No SMB subsystem, color sensor unavailable')
			return
		# I2C address 0x29
		# Register 0x12 has device ver.
		# Register addresses must be OR'ed with 0x80
		try:
			bus.write_byte(0x29,0x80|0x12)
		except:
			logging.info('ColorSensor not available')
			return
		ver = bus.read_byte(0x29)
		# version # should be 0x44
		if ver == 0x44:
			# Make sure we have the needed script
			if not os.path.exists(self.script):
				logging.info('No color temperature script, download it from http://www.fmwconcepts.com/imagemagick/colortemp/index.php and save as "%s"' % self.script)
				self.allowAdjust = False
			self.allowAdjust = True

			bus.write_byte(0x29, 0x80|0x00) # 0x00 = ENABLE register
			bus.write_byte(0x29, 0x01|0x02) # 0x01 = Power on, 0x02 RGB sensors enabled
			bus.write_byte(0x29, 0x80|0x14) # Reading results start register 14, LSB then MSB
			self.sensor = True
			logging.debug('TCS34725 detected, starting polling loop')
			while True:
				data = bus.read_i2c_block_data(0x29, 0)
				clear = clear = data[1] << 8 | data[0]
				red = data[3] << 8 | data[2]
				green = data[5] << 8 | data[4]
				blue = data[7] << 8 | data[6]
				if red > 0 and green > 0 and blue > 0 and clear > 0:
					temp, lux = self._temperature_and_lux((red, green, blue, clear))
					self.temperature = temp
					self.lux = lux
				else:
					# All zero Happens when no light is available, so set temp to zero
					self.temperature = 0
					self.lux = 0

				if self.listener:
					self.listener(self.temperature, self.lux)

				time.sleep(1)
		else:
			logging.info('No TCS34725 color sensor detected, will not compensate for ambient color temperature')
			self.sensor = False
=======
import logging
from . import debug


class colormatch(Thread):
    def __init__(self, script, min=None, max=None):
        Thread.__init__(self)
        self.daemon = True
        self.sensor = False
        self.temperature = None
        self.default_temp = 3350.0
        self.lux = None
        self.sensor_scale = 6.0  # ToDo - set this from Configuration - This is (GA) from AMS App note DN40
        self.lux_scale = 1.0  # ToDo - set this from Configuration - Monitor Brightness = lux * lux_scale
        self.script = script
        self.mon_adjust = False
        self.mon_min_bright = 0.0  # Can't get this through ddc - assume 0
        self.mon_max_bright = 0.0
        self.mon_min_temp = 0.0
        self.mon_max_temp = 0.0
        self.mon_temp_inc = 0.0
        self.mon_max_inc = 126.0  # Can't get this through ddc - has to be set by hand for now
        self.void = open(os.devnull, 'wb')
        self.min = min
        self.max = max
        self.listener = None
        self.allowAdjust = False
        if self.script is not None and self.script != '':
            self.hasScript = os.path.exists(self.script)
        else:
            self.hasScript = False
        if os.path.exists("/usr/bin/ddcutil") and os.path.exists("/dev/i2c-2"):
            # Logic to read monitor adjustment ranges and increments from ddc channel
            # This is written assuming the monitor is a HP Z24i - If the regex strings differ for other
            #    monitors, then this section may need to be replicated and "ddcutil detect" used to
            #    determine the monitor type.  At that point, it may be better to have a new module -
            #    similar to self.script - or a data file/structure can be created with the regex expressions for
            #    various monitors
            self.mon_adjust = True
            try:
                temp_str = debug.subprocess_check_output(['/usr/bin/ddcutil', 'getvcp', '0B'])
                self.mon_temp_inc = int(re.search('([0-9]*) (degree)', temp_str).group(1))
                logging.debug('Monitor temp increment is %i' % self.mon_temp_inc)
            except:
                logging.exception('ddcutil is present but not getting temp increment from monitor. ')
                self.mon_adjust = False
            try:
                temp_str = debug.subprocess_check_output(['/usr/bin/ddcutil', 'getvcp', '0C'])
                self.mon_min_temp = int(re.search('([0-9]*) (\\+)', temp_str).group(1))
                logging.debug('Monitor min temp is %i' % self.mon_min_temp)
            except:
                logging.exception('ddcutil is present but not getting min temp status from monitor. ')
                self.mon_adjust = False
            try:
                temp_str = debug.subprocess_check_output(['/usr/bin/ddcutil', 'getvcp', '10'])
                self.mon_max_bright = int(re.search('(max value \\= *) ([0-9]*)', temp_str).group(2))
                logging.debug('Monitor max brightness is %i' % self.mon_max_bright)
            except:
                logging.exception('ddcutil is present but not getting brightness info from monitor')
                self.mon_adjust = False
            if self.mon_adjust == True:
                logging.info('Monitor adjustments enabled')
        else:
            logging.debug('/usr/bin/ddcutil or /dev/i2c-2 not found - cannot adjust monitor')
            self.mon_adjust = False

        self.start()

    def setLimits(self, min, max):
        self.min = min
        self.max = max

    def hasSensor(self):
        return self.sensor

    def hasTemperature(self):
        return self.temperature is not None

    def hasLux(self):
        return self.lux is not None

    def getTemperature(self):
        return self.temperature

    def getLux(self):
        return self.lux

    def setUpdateListener(self, listener):
        self.listener = listener

    def adjust(self, filename, filenameTemp, temperature=None):
        if not self.allowAdjust or not self.hasScript:
            return False
            
        if self.temperature is None or self.sensor is None:
            logging.debug('Temperature is %s and sensor is %s', repr(self.temperature), repr(self.sensor))
            return False
        if temperature is None:
            temperature = self.temperature
        if self.min is not None and temperature < self.min:
            logging.debug('Actual color temp measured is %d, but we cap to %dK' % (temperature, self.min))
            temperature = self.min
        elif self.max is not None and temperature > self.max:
            logging.debug('Actual color temp measured is %d, but we cap to %dK' % (temperature, self.max))
            temperature = self.max
        else:
            logging.debug('Adjusting color temperature to %dK' % temperature)

        try:
            result = subprocess.call([self.script, '-t', "%d" % temperature, filename +
                                      '[0]', filenameTemp], stderr=self.void) == 0
            if os.path.exists(filenameTemp + '.cache'):
                logging.warning('colormatch called without filename extension, lingering .cache file will stay behind')

            return result
        except Exception:
            logging.exception('Unable to run %s:', self.script)
            return False

    def adjustableMonitor(self):
        return self.mon_adjust
    
    def setMonBright(self):
        brightness = self.lux * self.lux_scale
        if brightness > self.mon_max_bright:
            brightness = self.mon_max_bright
        if brightness < self.mon_min_bright:
            brightness = self.mon_min_bright
        try:
            debug.subprocess_call(['/usr/bin/ddcutil', 'setvcp', '10', repr(int(brightness))])
            logging.debug('setMonBright set monitor to %s percent' % repr(int(brightness)))
        except:
            logging.debug('setMonBright failed to set monitor to %s' % repr(int(brightness)))
            return False
        return True
            
    def setMonTemp(self):
        temp = self.temperature
        if self.max:
            if temp > self.max:
                temp = self.max
        if self.min:
            if temp < self.min:
                temp = self.min
        if temp > self.mon_max_temp:
            temp = self.mon_max_temp
        if temp < self.mon_min_temp:
            temp = self.mon_min_temp
        tempset = int((temp - self.mon_min_temp)/self.mon_temp_inc)
        if tempset > self.mon_max_inc:
            tempset = self.mon_max_inc
        try:
            debug.subprocess_call(['/usr/bin/ddcutil', 'setvcp', '0C', repr(tempset)])
            logging.debug('setMonTempt set monitor to %s temp' % repr(temp))
        except:
            logging.debug('setMonTemp failed to set monitor to %s' % repr(temp))
            return False
        return True

    ###################################################################################
    # It seems that there is a widespread sharing of incorrect code to read the TCS3472.
    #
    # The following is based on the equations and coefficients provided by the manufacturer
    # (AMS) in their Application Note DN40-Rev 1.0 Appendix I
    # While it's hard to test this without expensive equipment, I was able to get a temp reading
    # very close to 2700K using LED lighting from a bulb with the same spec.
    #
    # Note, if a sensor other than a TCS3472 is used, these will no longer be correct.
    # However this is correct for TCS34721, TCS34723, TCS34725 and TCS34727
    #
    # Finally, the vairable sensor_scale is used to compensate for light attenuation for sensors
    # behind glass, or in some cases behind acrylic rods.
    #
    def _temperature_and_lux(self, r, g, b, c, tms_gain, tms_atime):
        itime = (256 - tms_atime) * 2.4
        gain_table = {0: 1, 1: 4, 2: 16, 3: 60}
        gain = gain_table[tms_gain]
        if (self.sensor_scale <= 0):
            cpl = 1.0  # protect from bad settings
        else:
            cpl = (gain * itime) / (self.sensor_scale * 310)
        ir = float(r + g + b - c)/2
        rp = float(r) - ir
        gp = float(g) - ir
        bp = float(b) - ir
        lux = ((.136 * rp) + gp - (.444 * bp))/cpl
        if (lux < 0):
            lux = 0
        if (rp == 0):
            temp = self.default_temp
        else:
            temp = (3810 * ( bp / rp )) + 1391
        return temp, lux
    
    
    def run(self):
        try:
            bus = smbus.SMBus(1)
        except Exception:
            logging.info('No SMB subsystem, color sensor unavailable')
            return
        # I2C address 0x29
        # Register 0x12 has device ver.
        # Register addresses must be OR'ed with 0x80
        try:
            bus.write_byte(0x29, 0x80 | 0x12)
        except Exception:
            logging.info('ColorSensor not available')
            return
        ver = bus.read_byte(0x29)
        # version # should be 0x44 or 0x4D
        if (ver == 0x44) or (ver == 0x4D):
            # Make sure we have the needed script
            if not (os.path.exists(self.script) or self.mon_adjust):
                logging.info(
                    'No color temperature script or adjustable monitor detected, download the script from '
                    'http://www.fmwconcepts.com/imagemagick/colortemp/index.php and save as "%s"' % self.script
                )
                self.allowAdjust = False
            else:
                self.allowAdjust = True
            self.sensor = True
            
            # Configure Sensor
            # Todo - The app note suggests checking the clear value, and if it's less than 100,
            # to change the gain to increase sensitivity.  That's not yet implemented here.
            # Lok here for algorithm:
            # https://ams.com/documents/20143/36005/AmbientLightSensors_AN000171_2-00.pdf/9d1f1cd6-4b2d-1de7-368f-8b372f3d8517
            #
            tms_gain = 0x1    # Must be 0, 1, 2, 3 which become 1x, 4x, 16x, and 60x gain
            tms_atime = 0x0   # Must be 0xFF, 0xF6, 0xDB, 0xC0, 0x00 which become 2.4, 24, 101, 154, 700ms
            tms_wtime = 0xFF  # Must be 0xFF, 0xAB, 0x00 which become 2.4, 204 614ms
            
            bus.write_byte(0x29, 0x80 | 0x00)  # 0x00 = ENABLE register
            bus.write_byte(0x29, 0x01 | 0x02)  # 0x01 = Power on, 0x02 RGB sensors enabled
            bus.write_byte(0x29, 0x80 | 0x01)  # 0x01 = ATIME (Integration time) register
            bus.write_byte(0x29, tms_atime)
            bus.write_byte(0x29, 0x80 | 0x03)  # 0x03 = WTIME (Wait) register
            bus.write_byte(0x29, tms_wtime)
            bus.write_byte(0x29, 0x80 | 0x0F)  # 0x0F = Control register
            bus.write_byte(0x29, tms_gain)
            
            
            bus.write_byte(0x29, 0x80 | 0x14)  # Reading results start register 14, LSB then MSB
            logging.debug('TCS34725 detected, starting polling loop')
            while True:
                data = bus.read_i2c_block_data(0x29, 0)
                clear = clear = data[1] << 8 | data[0]
                red = data[3] << 8 | data[2]
                green = data[5] << 8 | data[4]
                blue = data[7] << 8 | data[6]
                
                self.temperature, self.lux = self._temperature_and_lux(red, green, blue, clear, tms_gain, tms_atime)
                                  
                if self.listener:
                    self.listener(self.temperature, self.lux)
                    
                if self.mon_adjust:
                    logging.debug('Adjusting monitor to %3.2f lux and %5.0fK temp' % (self.lux, self.temperature))
                    self.setMonBright()
                    self.setMonTemp()

                time.sleep(15)  # Not sure how often it's acceptable to change monitor settings
        else:
            logging.info('No TCS34725 color sensor detected, will not compensate for ambient color temperature')
            self.sensor = False
>>>>>>> 0fb37f61
<|MERGE_RESOLUTION|>--- conflicted
+++ resolved
@@ -25,172 +25,6 @@
 import os
 import re
 import subprocess
-<<<<<<< HEAD
-
-class colormatch(Thread):
-	def __init__(self, script, min = None, max = None):
-		Thread.__init__(self)
-		self.daemon = True
-		self.sensor = False
-		self.temperature = None
-		self.lux = None
-		self.script = script
-		self.void = open(os.devnull, 'wb')
-		self.min = min
-		self.max = max
-		self.listener = None
-		self.allowAdjust = False
-		if self.script is not None and self.script != '':
-			self.hasScript = os.path.exists(self.script)
-		else:
-			self.hasScript = False
-
-		if not COLORMATCH_DISABLE:
-			self.start()
-
-	def setLimits(self, min, max):
-		self.min = min
-		self.max = max
-
-	def hasSensor(self):
-		return self.sensor
-
-	def hasTemperature(self):
-		return self.temperature != None
-
-	def hasLux(self):
-		return self.lux != None
-
-	def getTemperature(self):
-		return self.temperature
-
-	def getLux(self):
-		return self.lux
-
-	def setUpdateListener(self, listener):
-		self.listener = listener
-
-	def adjust(self, filename, filenameTemp, temperature=None):
-		if not self.allowAdjust or not self.hasScript:
-			return False
-
-		if self.temperature is None or self.sensor is None:
-			logging.debug('Temperature is %s and sensor is %s', repr(self.temperature), repr(self.sensor))
-			return False
-		if temperature is None:
-			temperature = self.temperature
-		if self.min is not None and temperature < self.min:
-			logging.debug('Actual color temp measured is %d, but we cap to %dK' % (temperature, self.min))
-			temperature = self.min
-		elif self.max is not None and temperature > self.max:
-			logging.debug('Actual color temp measured is %d, but we cap to %dK' % (temperature, self.max))
-			temperature = self.max
-		else:
-			logging.debug('Adjusting color temperature to %dK' % temperature)
-
-		try:
-			result = subprocess.call([self.script, '-t', "%d" % temperature, filename + '[0]', filenameTemp], stderr=self.void) == 0
-			if os.path.exists(filenameTemp + '.cache'):
-				logging.warning('colormatch called without filename extension, lingering .cache file will stay behind')
-
-			return result
-		except:
-			logging.exception('Unable to run %s:', self.script)
-			return False
-
-	# The following function (_temperature_and_lux) is lifted from the
-	# https://github.com/adafruit/Adafruit_CircuitPython_TCS34725 project and
-	# is under MIT license, this license ONLY applies to said function and no
-	# other part of this project.
-	#
-	# The MIT License (MIT)
-	#
-	# Copyright (c) 2017 Tony DiCola for Adafruit Industries
-	#
-	# Permission is hereby granted, free of charge, to any person obtaining a copy
-	# of this software and associated documentation files (the "Software"), to deal
-	# in the Software without restriction, including without limitation the rights
-	# to use, copy, modify, merge, publish, distribute, sublicense, and/or sell
-	# copies of the Software, and to permit persons to whom the Software is
-	# furnished to do so, subject to the following conditions:
-	#
-	# The above copyright notice and this permission notice shall be included in
-	# all copies or substantial portions of the Software.
-	#
-	# THE SOFTWARE IS PROVIDED "AS IS", WITHOUT WARRANTY OF ANY KIND, EXPRESS OR
-	# IMPLIED, INCLUDING BUT NOT LIMITED TO THE WARRANTIES OF MERCHANTABILITY,
-	# FITNESS FOR A PARTICULAR PURPOSE AND NONINFRINGEMENT. IN NO EVENT SHALL THE
-	# AUTHORS OR COPYRIGHT HOLDERS BE LIABLE FOR ANY CLAIM, DAMAGES OR OTHER
-	# LIABILITY, WHETHER IN AN ACTION OF CONTRACT, TORT OR OTHERWISE, ARISING FROM,
-	# OUT OF OR IN CONNECTION WITH THE SOFTWARE OR THE USE OR OTHER DEALINGS IN
-	# THE SOFTWARE.
-	def _temperature_and_lux(self, data):
-		"""Convert the 4-tuple of raw RGBC data to color temperature and lux values. Will return
-		   2-tuple of color temperature and lux."""
-		r, g, b, _ = data
-		x = -0.14282 * r + 1.54924 * g + -0.95641 * b
-		y = -0.32466 * r + 1.57837 * g + -0.73191 * b
-		z = -0.68202 * r + 0.77073 * g +  0.56332 * b
-		divisor = x + y + z
-		n = (x / divisor - 0.3320) / (0.1858 - y / divisor)
-		cct = 449.0 * n**3 + 3525.0 * n**2 + 6823.3 * n + 5520.33
-		return cct, y
-	###################################################################################
-
-	# This function is mostly based of the example provided by Brad Berkland's blog:
-	# http://bradsrpi.blogspot.com/2013/05/tcs34725-rgb-color-sensor-raspberry-pi.html
-	#
-	def run(self):
-		try:
-			bus = smbus.SMBus(1)
-		except:
-			logging.info('No SMB subsystem, color sensor unavailable')
-			return
-		# I2C address 0x29
-		# Register 0x12 has device ver.
-		# Register addresses must be OR'ed with 0x80
-		try:
-			bus.write_byte(0x29,0x80|0x12)
-		except:
-			logging.info('ColorSensor not available')
-			return
-		ver = bus.read_byte(0x29)
-		# version # should be 0x44
-		if ver == 0x44:
-			# Make sure we have the needed script
-			if not os.path.exists(self.script):
-				logging.info('No color temperature script, download it from http://www.fmwconcepts.com/imagemagick/colortemp/index.php and save as "%s"' % self.script)
-				self.allowAdjust = False
-			self.allowAdjust = True
-
-			bus.write_byte(0x29, 0x80|0x00) # 0x00 = ENABLE register
-			bus.write_byte(0x29, 0x01|0x02) # 0x01 = Power on, 0x02 RGB sensors enabled
-			bus.write_byte(0x29, 0x80|0x14) # Reading results start register 14, LSB then MSB
-			self.sensor = True
-			logging.debug('TCS34725 detected, starting polling loop')
-			while True:
-				data = bus.read_i2c_block_data(0x29, 0)
-				clear = clear = data[1] << 8 | data[0]
-				red = data[3] << 8 | data[2]
-				green = data[5] << 8 | data[4]
-				blue = data[7] << 8 | data[6]
-				if red > 0 and green > 0 and blue > 0 and clear > 0:
-					temp, lux = self._temperature_and_lux((red, green, blue, clear))
-					self.temperature = temp
-					self.lux = lux
-				else:
-					# All zero Happens when no light is available, so set temp to zero
-					self.temperature = 0
-					self.lux = 0
-
-				if self.listener:
-					self.listener(self.temperature, self.lux)
-
-				time.sleep(1)
-		else:
-			logging.info('No TCS34725 color sensor detected, will not compensate for ambient color temperature')
-			self.sensor = False
-=======
 import logging
 from . import debug
 
@@ -456,5 +290,4 @@
                 time.sleep(15)  # Not sure how often it's acceptable to change monitor settings
         else:
             logging.info('No TCS34725 color sensor detected, will not compensate for ambient color temperature')
-            self.sensor = False
->>>>>>> 0fb37f61
+            self.sensor = False