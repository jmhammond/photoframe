# This file is part of photoframe (https://github.com/mrworf/photoframe).
#
# photoframe is free software: you can redistribute it and/or modify
# it under the terms of the GNU General Public License as published by
# the Free Software Foundation, either version 3 of the License, or
# (at your option) any later version.
#
# photoframe is distributed in the hope that it will be useful,
# but WITHOUT ANY WARRANTY; without even the implied warranty of
# MERCHANTABILITY or FITNESS FOR A PARTICULAR PURPOSE.  See the
# GNU General Public License for more details.
#
# You should have received a copy of the GNU General Public License
# along with photoframe.  If not, see <http://www.gnu.org/licenses/>.
#
import hashlib
import os
import json
import random
import logging
import requests
import time
import uuid

from modules.oauth import OAuth
from modules.helper import helper
from modules.network import RequestResult
from modules.network import RequestNoNetwork
from modules.network import RequestInvalidToken
from modules.network import RequestExpiredToken
from modules.images import ImageHolder
from modules import debug
from modules.memory import MemoryManager

# This is the base implementation of a service. It provides all the
# basic features like OAuth and Authentication as well as state and
# all other goodies. Most calls will not be overriden unless specified.
#
# Inherit from this class to create a new service.
#
# Do not access items prefixed with underscore since they should be
# considered internal to this class and may change.
#
# Use the exposed functions as needed to get the data you want.
#


class BaseService:
<<<<<<< HEAD
  REFRESH_DELAY = 60*60 # Number of seconds before we refresh the index in case no photos
  SERVICE_DEPRECATED = False

  STATE_ERROR = -1
  STATE_UNINITIALIZED = 0

  STATE_DO_CONFIG = 1
  STATE_DO_OAUTH = 2
  STATE_NEED_KEYWORDS = 3
  STATE_NO_IMAGES = 4

  STATE_READY = 999

  def __init__(self, configDir, id, name, needConfig=False, needOAuth=False):
    # MUST BE CALLED BY THE IMPLEMENTING CLASS!
    self._ID = id
    self._NAME = name
    self._OAUTH = None
    self._CACHEMGR = None

    self._CURRENT_STATE = BaseService.STATE_UNINITIALIZED
    self._ERROR = None

    # NUM_IMAGES keeps track of how many images are being provided by each keyword
    # As for now, unsupported images (mimetype, orientation) and already displayed images are NOT excluded due to simplicity,
    # but it should still serve as a rough estimate to ensure that every image has a similar chance of being shown in "random_image_mode"!
    # NEXT_SCAN is used to determine when a keyword should be re-indexed. This used in the case number of photos are zero to avoid hammering
    # services.
    self._STATE = {
        '_OAUTH_CONFIG' : None,
        '_OAUTH_CONTEXT' : None,
        '_CONFIG' : None,
        '_KEYWORDS' : [],
        '_NUM_IMAGES' : {},
        '_NEXT_SCAN' : {},
        '_EXTRAS' : None,
        '_INDEX_IMAGE' : 0,
        '_INDEX_KEYWORD' : 0
    }
    self._NEED_CONFIG = needConfig
    self._NEED_OAUTH = needOAuth

    self._DIR_BASE = self._prepareFolders(configDir)
    self._DIR_PRIVATE = os.path.join(self._DIR_BASE, 'private')
    self._FILE_STATE = os.path.join(self._DIR_BASE, 'state.json')

    self.memory = MemoryManager(os.path.join(self._DIR_BASE, 'memory'))

    self.loadState()
    self.preSetup()

  def setCacheManager(self, cacheMgr):
    self._CACHEMGR = cacheMgr

  def _prepareFolders(self, configDir):
    basedir = os.path.join(configDir, self._ID)
    if not os.path.exists(basedir):
      os.mkdir(basedir)
    if not os.path.exists(basedir + '/memory'):
      os.mkdir(basedir + '/memory')
    if not os.path.exists(basedir + '/private'):
      os.mkdir(basedir + '/private')
    return basedir

  ###[ Used by service to do any kind of house keeping ]###########################

  def preSetup(self):
    # If you need to do anything before initializing, override this
    # NOTE! No auth or oauth has been done at this point, only state has been loaded
    pass

  def postSetup(self):
    # If you need to do anything right after initializing, override this
    # NOTE! At this point, any auth and/or oauth will have been performed. State is not saved after this call
    pass

  ###[ Used by photoframe to determinte what to do next ]###########################

  def updateState(self):
    # Determines what the user needs to do next to configure this service
    # if this doesn't return ready, caller must take appropiate action
    if self._NEED_OAUTH and self._OAUTH is None:
      self._OAUTH = OAuth(self._setOAuthToken, self._getOAuthToken, self.getOAuthScope(), self._ID)
      if self._STATE['_OAUTH_CONFIG'] is not None:
        self._OAUTH.setOAuth(self._STATE['_OAUTH_CONFIG'])
        self.postSetup()

    if self._NEED_CONFIG and not self.hasConfiguration():
      self._CURRENT_STATE = BaseService.STATE_DO_CONFIG
    elif self._NEED_OAUTH and (not self.hasOAuthConfig or not self.hasOAuth()):
      self._CURRENT_STATE = BaseService.STATE_DO_OAUTH
    elif self.needKeywords() and len(self.getKeywords()) == 0:
      self._CURRENT_STATE = BaseService.STATE_NEED_KEYWORDS
    elif self.getImagesTotal() == 0:
      self._CURRENT_STATE = BaseService.STATE_NO_IMAGES
    else:
      self._CURRENT_STATE = BaseService.STATE_READY

    return self._CURRENT_STATE

  ###[ Allows loading/saving of service state ]###########################

  def loadState(self):
    # Load any stored state data from storage
    # Normally you don't override this
      if os.path.exists(self._FILE_STATE):
        try:
          with open(self._FILE_STATE, 'r') as f:
            self._STATE.update( json.load(f) )
        except:
          logging.exception('Unable to load state for service')
          os.unlink(self._FILE_STATE)

  def saveState(self):
    # Stores the state data under the unique ID for
    # this service provider's instance
    # normally you don't override this
    with open(self._FILE_STATE, 'w') as f:
      json.dump(self._STATE, f)

  ###[ Get info about instance ]###########################

  def getName(self):
    # Retrieves the name of this instance
    return self._NAME

  def setName(self, newName):
    self._NAME = newName

  def getId(self):
    return self._ID

  def getImagesTotal(self):
    # return the total number of images provided by this service
    sum = 0
    if self.needKeywords():
      for keyword in self.getKeywords():
        if keyword not in self._STATE["_NUM_IMAGES"] or keyword not in self._STATE['_NEXT_SCAN'] or self._STATE['_NEXT_SCAN'][keyword] < time.time():
          logging.debug('Keywords either not scanned or we need to scan now')
          self._getImagesFor(keyword) # Will make sure to get images
          self._STATE['_NEXT_SCAN'][keyword] = time.time() + self.REFRESH_DELAY
        sum = sum + self._STATE["_NUM_IMAGES"][keyword]  
    return sum

  def getImagesSeen(self):
    count = 0
    if self.needKeywords():
      for keyword in self.getKeywords():
        count += self.memory.count(keyword)
    return count

  def getImagesRemaining(self):
    return self.getImagesTotal() - self.getImagesSeen()

  def getMessages(self):
    # override this if you wish to show a message associated with
    # the provider's instance. Return None to hide
    # Format: [{'level' : 'INFO', 'message' : None, 'link' : None}]
    msgs = []
    if self._CURRENT_STATE in [self.STATE_NEED_KEYWORDS]: # , self.STATE_NO_IMAGES]:
      msgs.append(
          {
              'level': 'INFO',
              'message' : 'Please add one or more items in order to show photos from this provider (see help button)',
              'link': None
          }
      )
    if 0 in self._STATE["_NUM_IMAGES"].values():
      # Find first keyword with zero (unicode issue)
      removeme = []
      for keyword in self._STATE["_KEYWORDS"]:
        if self._STATE["_NUM_IMAGES"][keyword] == 0:
          removeme.append(keyword)
      msgs.append(
          {
              'level': 'WARNING',
              'message': 'The following keyword(s) do not yield any photos: %s' % ', '.join(map(u'"{0}"'.format, removeme)),
              'link': None
          }
      )
    return msgs

  def explainState(self):
    # override this if you wish to show additional on-screen information for a specific state
    # return String
    return None

  ###[ All the OAuth functionality ]###########################

  def getOAuthScope(self):
    # *Override* to define any needed OAuth scope
    # must return array of string(s)
    return None

  def setOAuthConfig(self, config):
    # Provides OAuth config data for linking.
    # Without this information, OAuth cannot be done.
    # If config is invalid, returns False
    self._STATE['_OAUTH_CONFIG'] = config
    if self._OAUTH is not None:
      self._OAUTH.setOAuth(self._STATE['_OAUTH_CONFIG'])
      self.postSetup()

    self.saveState()
    return True

  def helpOAuthConfig(self):
    return 'Should explain what kind of content to provide'

  def hasOAuthConfig(self):
    # Returns true/false if we have a config for oauth
    return self._STATE['_OAUTH_CONFIG'] is not None

  def hasOAuth(self):
    # Tests if we have a functional OAuth link,
    # returns False if we need to set it up
    return self._STATE['_OAUTH_CONTEXT'] is not None

  def invalidateOAuth(self):
    # Removes previously negotiated OAuth
    self._STATE['_OAUTH_CONFIG'] = None
    self._STATE['_OAUTH_CONTEXT'] = None
    self.saveState()

  def startOAuth(self):
    # Returns a HTTP redirect to begin OAuth or None if
    # oauth isn't configured. Normally not overriden
    return self._OAUTH.initiate()

  def finishOAuth(self, url):
    # Called when OAuth sequence has completed
    self._OAUTH.complete(url)
    self.saveState()

  def _setOAuthToken(self, token):
    self._STATE['_OAUTH_CONTEXT'] = token
    self.saveState()

  def _getOAuthToken(self):
    return self._STATE['_OAUTH_CONTEXT']

  def migrateOAuthToken(self, token):
    if self._STATE['_OAUTH_CONTEXT'] is not None:
      logging.error('Cannot migrate token, already have one!')
      return
    logging.debug('Setting token to %s' % repr(token))
    self._STATE['_OAUTH_CONTEXT'] = token
    self.saveState()

  ###[ For services which require static auth ]###########################

  def validateConfiguration(self, config):
    # Allow service to validate config, if correct, return None
    # If incorrect, return helpful error message.
    # config is a map with fields and their values
    return 'Not overriden yet but config is enabled'

  def setConfiguration(self, config):
    # Setup any needed authentication data for this
    # service.
    self._STATE['_CONFIG'] = config
    self.saveState()

  def getConfiguration(self):
    return self._STATE['_CONFIG']

  def hasConfiguration(self):
    # Checks if it has auth data
    return self._STATE['_CONFIG'] != None

  def getConfigurationFields(self):
    # Returns a key/value map with:
    # "field" => [ "type" => "STR/INT", "name" => "Human readable", "description" => "Longer text" ]
    # Allowing UX to be dynamically created
    # Supported field types are: STR, INT, PW (password means it will obscure it on input)
    return {'username' : {'type':'STR', 'name':'Username', 'description':'Username to use for login'}}

  ###[ Keyword management ]###########################

  def validateKeywords(self, keywords):
    # Quick check, don't allow duplicates!
    if keywords in self.getKeywords():
      logging.error('Keyword is already in list')
      return {'error': 'Keyword already in list', 'keywords': keywords}

    return {'error':None, 'keywords': keywords}

  def addKeywords(self, keywords):
    # This is how the user will configure it, this adds a new set of keywords to this
    # service module. Return none on success, string with error on failure
    keywords = keywords.strip()

    if not self.needKeywords():
      return {'error' : 'Doesn\'t use keywords', 'keywords' : keywords}
    if keywords == '':
      return {'error' : 'Keyword string cannot be empty', 'kewords' : keywords}

    tst = self.validateKeywords(keywords)
    if tst['error'] is None:
      keywords = tst['keywords']
      self._STATE['_KEYWORDS'].append(keywords)
      self.saveState()
    return tst

  def getKeywords(self):
    # Returns an array of all keywords
    return self._STATE['_KEYWORDS']

  def getKeywordSourceUrl(self, index):
    # Override to provide a source link
    return None

  def getKeywordDetails(self, index):
    # Override so we can tell more
    # Format of data is:
    # ('short': short, 'long' : ["line1", "line2", ...]) where short is a string and long is a string array
    return None

  def hasKeywordDetails(self):
    # Override so we can tell more
    return False

  def hasKeywordSourceUrl(self):
    # Override to provide source url support
    return False

  def removeKeywords(self, index):
    if index < 0 or index > (len(self._STATE['_KEYWORDS'])-1):
      logging.error('removeKeywords: Out of range %d' % index)
      return False
    kw = self._STATE['_KEYWORDS'].pop(index)
    if kw in self._STATE['_NUM_IMAGES']:
      del self._STATE['_NUM_IMAGES'][kw]
    self.saveState()
    # Also kill the memory of this keyword
    self.memory.forget(kw)
    return True

  def needKeywords(self):
    # Some services don't have keywords. Override this to return false
    # to remove the keywords options.
    return True

  def helpKeywords(self):
    return 'Has not been defined'

  def getRandomKeywordIndex(self):
    # select keyword index at random but weighted by the number of images of each album
    totalImages = self.getImagesTotal()
    if totalImages == 0:
      return 0
    numImages = [self._STATE['_NUM_IMAGES'][kw] for kw in self._STATE['_NUM_IMAGES']]
    return helper.getWeightedRandomIndex(numImages)

  def getKeywordLink(self, index):
    if index < 0 or index > (len(self._STATE['_KEYWORDS'])-1):
      logging.error('removeKeywords: Out of range %d' % index)
      return

  ###[ Extras - Allows easy access to config ]#################

  def getExtras(self):
    return self._STATE['_EXTRAS']

  def setExtras(self, data):
    self._STATE['_EXTRAS'] = data
    self.saveState()

  ###[ Actual hard work ]###########################

  def prepareNextItem(self, destinationFile, supportedMimeTypes, displaySize, randomize):
    # This call requires the service to download the next item it
    # would like to show. The destinationFile has to be used as where to save it
    # and you are only allowed to provide content listed in the supportedMimeTypes.
    # displaySize holds the keys width & height to provide a hint for the service to avoid downloading HUGE files
    # Return for this function is a key/value map with the following MANDATORY
    # fields:
    #  "id" : a unique - preferably not-changing - ID to identify the same image in future requests, e.g. hashString(imageUrl)
    #  "mimetype" : the filetype you downloaded, for example "image/jpeg"
    #  "error" : None or a human readable text string as to why you failed
    #  "source" : Link to where the item came from or None if not provided
    #
    # NOTE! If you need to index anything before you can get the first item, this would
    # also be the place to do it.
    #
    # If your service uses keywords (as albums) 'selectImageFromAlbum' of the baseService class should do most of the work for you
    # You will probably only need to implement 'getImagesFor' and 'addUrlParams'

    if self.needKeywords():
      if len(self.getKeywords()) == 0:
        return ImageHolder().setError('No albums have been specified')

      if randomize:
        result = self.selectRandomImageFromAlbum(destinationFile, supportedMimeTypes, displaySize)
      else:
        result = self.selectNextImageFromAlbum(destinationFile, supportedMimeTypes, displaySize)
      if result is None:
        result = ImageHolder().setError('No (new) images could be found')
    else:
      result = ImageHolder().setError('prepareNextItem() not implemented')

    return result

  def _getImagesFor(self, keyword):
    images = self.getImagesFor(keyword)
    if images is None:
      logging.warning('Function returned None, this is used sometimes when a temporary error happens. Still logged')

    if images is not None and len(images) > 0:
      self._STATE["_NUM_IMAGES"][keyword] = len(images)
      # Change next time for refresh (postpone if you will)
      self._STATE['_NEXT_SCAN'][keyword] = time.time() + self.REFRESH_DELAY
    else:
      self._STATE["_NUM_IMAGES"][keyword] = 0
    return images

  def getImagesFor(self, keyword):
    # You need to override this function if your service needs keywords and
    # you want to use 'selectImageFromAlbum' of the baseService class
    # This function should collect data about all images matching a specific keyword
    # Return for this function is a list of multiple key/value maps each containing the following MANDATORY fields:
    # "id":       a unique - preferably not-changing - ID to identify the same image in future requests, e.g. hashString(imageUrl)
    # "url":      Link to the actual image file
    # "sources":  Link to where the item came from or None if not provided
    # "mimetype": the filetype of the image, for example "image/jpeg"
    #             can be None, but you should catch unsupported mimetypes after the image has downloaded (example: svc_simpleurl.py)
    # "size":     a key/value map containing "width" and "height" of the image
    #             can be None, but the service won't be able to determine a recommendedImageSize for 'addUrlParams'
    # "filename": the original filename of the image or None if unknown (only used for debugging purposes)
    # "error":    If present, will generate an error shown to the user with the text within this key as the message

    return [ ImageHolder().setError('getImagesFor() not implemented') ]

  def _clearImagesFor(self, keyword):
    self._STATE["_NUM_IMAGES"].pop(keyword, None)
    self._STATE['_NEXT_SCAN'].pop(keyword, None)
    self.memory.forget(keyword)
    self.clearImagesFor(keyword)

  def clearImagesFor(self, keyword):
    # You can hook this function to do any additional needed cleanup
    # keyword is the item for which you need to clear the images for
    pass

  def freshnessImagesFor(self, keyword):
    # You need to implement this function if you intend to support refresh of content
    # keyword is the item for which you need to clear the images for. Should return age of content in hours
    return 0

  def getContentUrl(self, image, hints):
    # Allows a content provider to do extra operations as needed to
    # extract the correct URL.
    #
    # image is an image object
    #
    # hints is a map holding various hints to be used by the content provider.
    # "size" holds "width" and "height" of the ideal image dimensions based on display size
    # "display" holds "width" and "height" of the physical display
    #
    # By default, if you don't override this, it will simply use the image.url as the return
    return image.url

  ###[ Helpers ]######################################

  def selectRandomImageFromAlbum(self, destinationDir, supportedMimeTypes, displaySize):
    # chooses an album and selects an image from that album. Returns an image object or None
    # if no images are available.

    keywords = self.getKeywords()
    index = self.getRandomKeywordIndex()

    # if current keywordList[index] does not contain any new images --> just run through all albums
    for i in range(0, len(keywords)):
      self.setIndex(keyword = (index + i) % len(keywords))
      keyword = keywords[self.getIndexKeyword()]

      # a provider-specific implementation for 'getImagesFor' is obligatory!
      # We use a wrapper to clear things up
      images = self._getImagesFor(keyword)
      if images is None or len(images) == 0:
        self.setIndex(0)
        continue
      elif images[0].error is not None:
        # Something went wrong, only return first image since it holds the error
        return images[0]
      self.saveState()

      image = self.selectRandomImage(keyword, images, supportedMimeTypes, displaySize)
      if image is None:
        self.setIndex(0)
        continue

      return self.fetchImage(image, destinationDir, supportedMimeTypes, displaySize)
    return None

  def generateFilename(self):
    return str(uuid.uuid4())

  def fetchImage(self, image, destinationDir, supportedMimeTypes, displaySize):
    filename = os.path.join(destinationDir, self.generateFilename())

    if image.cacheAllow:
      # Look it up in the cache mgr
      if self._CACHEMGR is None:
        logging.error('CacheManager is not available')
      else:
        cacheFile = self._CACHEMGR.getCachedImage(image.getCacheId(), filename)
        if cacheFile:
          image.setFilename(cacheFile)
          image.cacheUsed = True

    if not image.cacheUsed:
      recommendedSize = self.calcRecommendedSize(image.dimensions, displaySize)
      if recommendedSize is None:
        recommendedSize = displaySize
      url = self.getContentUrl(image, {'size' : recommendedSize, 'display' : displaySize})
      if url is None:
        return ImageHolder().setError('Unable to download image, no URL')

      try:
        result = self.requestUrl(url, destination=filename)
      except (RequestResult.RequestExpiredToken, RequestInvalidToken):
        logging.exception('Cannot fetch due to token issues')
        result = RequestResult().setResult(RequestResult.OAUTH_INVALID)
        self._OAUTH = None
      except requests.exceptions.RequestException:
        logging.exception('request to download image failed')
        result = RequestResult().setResult(RequestResult.NO_NETWORK)

      if not result.isSuccess():
        return ImageHolder().setError('%d: Unable to download image!' % result.httpcode)
      else:
        image.setFilename(filename)
    if image.filename is not None:
      image.setMimetype(helper.getMimetype(image.filename))
    return image

  def selectNextImageFromAlbum(self, destinationDir, supportedMimeTypes, displaySize):
    # chooses an album and selects an image from that album. Returns an image object or None
    # if no images are available.

    keywordList = self.getKeywords()
    keywordCount = len(keywordList)
    index = self.getIndexKeyword()

    # if current keywordList[index] does not contain any new images --> just run through all albums
    for i in range(0, keywordCount):
      if (index + i) >= keywordCount:
        # (non-random image order): return if the last album is exceeded --> serviceManager should use next service
        break
      self.setIndex(keyword = (index + i) % keywordCount)
      keyword = keywordList[self.getIndexKeyword()]

      # a provider-specific implementation for 'getImagesFor' is obligatory!
      # We use a wrapper to clear things up
      images = self._getImagesFor(keyword)
      if images is None or len(images) == 0:
        self.setIndex(0)
        continue
      elif images[0].error is not None:
        # Something went wrong, only return first image since it holds the error
        return images[0]
      self.saveState()

      image = self.selectNextImage(keyword, images, supportedMimeTypes, displaySize)
      if image is None:
        self.setIndex(0)
        continue

      return self.fetchImage(image, destinationDir, supportedMimeTypes, displaySize)
    return None

  def selectRandomImage(self, keywords, images, supportedMimeTypes, displaySize):
    imageCount = len(images)
    index = random.SystemRandom().randint(0, imageCount-1)

    logging.debug('There are %d images total' % imageCount)
    for i in range(0, imageCount):
      image = images[(index + i) % imageCount]

      orgFilename = image.filename if image.filename is not None else image.id
      if self.memory.seen(image.id, keywords):
        logging.debug("Skipping already displayed image '%s'!" % orgFilename)
        continue

      # No matter what, we need to track that we considered this image
      self.memory.remember(image.id, keywords)

      if not self.isCorrectOrientation(image.dimensions, displaySize):
        logging.debug("Skipping image '%s' due to wrong orientation!" % orgFilename)
        continue
      if image.mimetype is not None and image.mimetype not in supportedMimeTypes:
        # Make sure we don't get a video, unsupported for now (gif is usually bad too)
        logging.debug('Skipping unsupported media: %s' % (image.mimetype))
        continue

      self.setIndex((index + i) % imageCount)
      return image
    return None

  def selectNextImage(self, keywords, images, supportedMimeTypes, displaySize):
    imageCount = len(images)
    index = self.getIndexImage()

    for i in range(index, imageCount):
      image = images[i]

      orgFilename = image.filename if image.filename is not None else image.id
      if self.memory.seen(image.id, keywords):
        logging.debug("Skipping already displayed image '%s'!" % orgFilename)
        continue

      # No matter what, we need to track that we considered this image
      self.memory.remember(image.id, keywords)

      if not self.isCorrectOrientation(image.dimensions, displaySize):
        logging.debug("Skipping image '%s' due to wrong orientation!" % orgFilename)
        continue
      if image.mimetype is not None and image.mimetype not in supportedMimeTypes:
        # Make sure we don't get a video, unsupported for now (gif is usually bad too)
        logging.debug('Skipping unsupported media: %s' % (image.mimetype))
        continue

      self.setIndex(i)
      return image
    return None

  def requestUrl(self, url, destination=None, params=None, data=None, usePost=False):
    result = RequestResult()

    if self._OAUTH is not None:
      # Use OAuth path
      try:
        result = self._OAUTH.request(url, destination, params, data=data, usePost=usePost)
      except (RequestExpiredToken, RequestInvalidToken):
        logging.exception('Cannot fetch due to token issues')
        result = RequestResult().setResult(RequestResult.OAUTH_INVALID)
        self.invalidateOAuth()
      except requests.exceptions.RequestException:
        logging.exception('request to download image failed')
        result = RequestResult().setResult(RequestResult.NO_NETWORK)
    else:
      tries = 0
      while tries < 5:
        try:
          if usePost:
            r = requests.post(url, params=params, json=data, timeout=180)
          else:
            r = requests.get(url, params=params, timeout=180)
          break
        except:
          logging.exception('Issues downloading')
        time.sleep(tries * 10) # Back off 10, 20, ... depending on tries
        tries += 1
        logging.warning('Retrying again, attempt #%d', tries)

      if tries == 5:
        logging.error('Failed to download due to network issues')
        raise RequestNoNetwork

      if r:
        result.setHTTPCode(r.status_code).setHeaders(r.headers).setResult(RequestResult.SUCCESS)

        if destination is None:
          result.setContent(r.content)
=======
    REFRESH_DELAY = 60*60  # Number of seconds before we refresh the index in case no photos
    SERVICE_DEPRECATED = False

    STATE_ERROR = -1
    STATE_UNINITIALIZED = 0

    STATE_DO_CONFIG = 1
    STATE_DO_OAUTH = 2
    STATE_NEED_KEYWORDS = 3
    STATE_NO_IMAGES = 4

    STATE_READY = 999

    def __init__(self, configDir, id, name, needConfig=False, needOAuth=False):
        # MUST BE CALLED BY THE IMPLEMENTING CLASS!
        self._ID = id
        self._NAME = name
        self._OAUTH = None
        self._CACHEMGR = None

        self._CURRENT_STATE = BaseService.STATE_UNINITIALIZED
        self._ERROR = None

        # NUM_IMAGES keeps track of how many images are being provided by each keyword
        # As for now, unsupported images (mimetype, orientation) and already displayed
        # images are NOT excluded due to simplicity, but it should still serve as a rough
        # estimate to ensure that every image has a similar chance of being shown in
        # "random_image_mode"!
        # NEXT_SCAN is used to determine when a keyword should be re-indexed.
        # This used in the case number of photos are zero to avoid hammering services.
        self._STATE = {
            '_OAUTH_CONFIG': None,
            '_OAUTH_CONTEXT': None,
            '_CONFIG': None,
            '_KEYWORDS': [],
            '_NUM_IMAGES': {},
            '_NEXT_SCAN': {},
            '_EXTRAS': None,
            '_INDEX_IMAGE': 0,
            '_INDEX_KEYWORD': 0
        }
        self._NEED_CONFIG = needConfig
        self._NEED_OAUTH = needOAuth

        self._DIR_BASE = self._prepareFolders(configDir)
        self._DIR_PRIVATE = os.path.join(self._DIR_BASE, 'private')
        self._FILE_STATE = os.path.join(self._DIR_BASE, 'state.json')

        self.memory = MemoryManager(os.path.join(self._DIR_BASE, 'memory'))

        self.loadState()
        self.preSetup()

    def setCacheManager(self, cacheMgr):
        self._CACHEMGR = cacheMgr

    def _prepareFolders(self, configDir):
        basedir = os.path.join(configDir, self._ID)
        if not os.path.exists(basedir):
            os.mkdir(basedir)
        if not os.path.exists(basedir + '/memory'):
            os.mkdir(basedir + '/memory')
        if not os.path.exists(basedir + '/private'):
            os.mkdir(basedir + '/private')
        return basedir

    # Used by service to do any kind of house keeping:

    def preSetup(self):
        # If you need to do anything before initializing, override this
        # NOTE! No auth or oauth has been done at this point, only state has been loaded
        pass

    def postSetup(self):
        # If you need to do anything right after initializing, override this
        # NOTE! At this point, any auth and/or oauth will have been performed. State is not saved after this call
        pass

    # Used by photoframe to determinte what to do next:

    def updateState(self):
        # Determines what the user needs to do next to configure this service
        # if this doesn't return ready, caller must take appropiate action
        if self._NEED_OAUTH and self._OAUTH is None:
            self._OAUTH = OAuth(self._setOAuthToken, self._getOAuthToken, self.getOAuthScope(), self._ID)
            if self._STATE['_OAUTH_CONFIG'] is not None:
                self._OAUTH.setOAuth(self._STATE['_OAUTH_CONFIG'])
                self.postSetup()

        if self._NEED_CONFIG and not self.hasConfiguration():
            self._CURRENT_STATE = BaseService.STATE_DO_CONFIG
        elif self._NEED_OAUTH and (not self.hasOAuthConfig or not self.hasOAuth()):
            self._CURRENT_STATE = BaseService.STATE_DO_OAUTH
        elif self.needKeywords() and len(self.getKeywords()) == 0:
            self._CURRENT_STATE = BaseService.STATE_NEED_KEYWORDS
        elif self.getImagesTotal() == 0:
            self._CURRENT_STATE = BaseService.STATE_NO_IMAGES
        else:
            self._CURRENT_STATE = BaseService.STATE_READY

        return self._CURRENT_STATE

    # Allows loading/saving of service state:

    def loadState(self):
        # Load any stored state data from storage
        # Normally you don't override this
        if os.path.exists(self._FILE_STATE):
            try:
                with open(self._FILE_STATE, 'r') as f:
                    self._STATE.update(json.load(f))
            except Exception:
                logging.exception('Unable to load state for service')
                os.unlink(self._FILE_STATE)

    def saveState(self):
        # Stores the state data under the unique ID for
        # this service provider's instance
        # normally you don't override this
        with open(self._FILE_STATE, 'w') as f:
            json.dump(self._STATE, f)

    # Get info about instance:

    def getName(self):
        # Retrieves the name of this instance
        return self._NAME

    def setName(self, newName):
        self._NAME = newName

    def getId(self):
        return self._ID

    CONCURRENCY=0

    def getImagesTotal(self):
        # return the total number of images provided by this service
        logging.debug('getImagesTotal: Enter')
        BaseService.CONCURRENCY += 1
        if BaseService.CONCURRENCY > 1:
            logging.error('Multiple threads accessing getImagesTotal!')
            print(repr(debug.stacktrace()))

        sum = 0
        if self.needKeywords():
            for keyword in self.getKeywords():
                if keyword not in self._STATE["_NUM_IMAGES"] or keyword not in self._STATE['_NEXT_SCAN'] \
                  or self._STATE['_NEXT_SCAN'][keyword] < time.time():

                    logging.debug('Keywords either not scanned or we need to scan now') # ERROR! This will cause this method to do more than it should
                    self._getImagesFor(keyword)  # Will make sure to get images
                    self._STATE['_NEXT_SCAN'][keyword] = time.time() + self.REFRESH_DELAY
                sum = sum + self._STATE["_NUM_IMAGES"][keyword]
        BaseService.CONCURRENCY -= 1
        logging.debug('getImagesTotal: Exit')
        return sum

    def getImagesSeen(self):
        count = 0
        if self.needKeywords():
            for keyword in self.getKeywords():
                count += self.memory.count(keyword)
        return count

    def getImagesRemaining(self):
        return self.getImagesTotal() - self.getImagesSeen()

    def getMessages(self):
        # override this if you wish to show a message associated with
        # the provider's instance. Return None to hide
        # Format: [{'level' : 'INFO', 'message' : None, 'link' : None}]
        msgs = []
        if self._CURRENT_STATE in [self.STATE_NEED_KEYWORDS]:  # , self.STATE_NO_IMAGES]:
            msgs.append(
                {
                    'level': 'INFO',
                    'message': 'Please add one or more items in order to show photos from this provider '
                               '(see help button)',
                    'link': None
                }
            )
        if 0 in list(self._STATE["_NUM_IMAGES"].values()):
            # Find first keyword with zero (unicode issue)
            removeme = []
            for keyword in self._STATE["_KEYWORDS"]:
                if self._STATE["_NUM_IMAGES"][keyword] == 0:
                    removeme.append(keyword)
            msgs.append(
                {
                    'level': 'WARNING',
                    'message': 'The following keyword(s) do not yield any photos: '
                               ', '.join(map('"{0}"'.format, removeme)),
                    'link': None
                }
            )
        return msgs

    def explainState(self):
        # override this if you wish to show additional on-screen information for a specific state
        # return String
        return None

    # All the OAuth functionality:

    def getOAuthScope(self):
        # *Override* to define any needed OAuth scope
        # must return array of string(s)
        return None

    def setOAuthConfig(self, config):
        # Provides OAuth config data for linking.
        # Without this information, OAuth cannot be done.
        # If config is invalid, returns False
        self._STATE['_OAUTH_CONFIG'] = config
        if self._OAUTH is not None:
            self._OAUTH.setOAuth(self._STATE['_OAUTH_CONFIG'])
            self.postSetup()

        self.saveState()
        return True

    def helpOAuthConfig(self):
        return 'Should explain what kind of content to provide'

    def hasOAuthConfig(self):
        # Returns true/false if we have a config for oauth
        return self._STATE['_OAUTH_CONFIG'] is not None

    def hasOAuth(self):
        # Tests if we have a functional OAuth link,
        # returns False if we need to set it up
        return self._STATE['_OAUTH_CONTEXT'] is not None

    def invalidateOAuth(self):
        # Removes previously negotiated OAuth
        self._STATE['_OAUTH_CONFIG'] = None
        self._STATE['_OAUTH_CONTEXT'] = None
        self.saveState()

    def startOAuth(self):
        # Returns a HTTP redirect to begin OAuth or None if
        # oauth isn't configured. Normally not overriden
        return self._OAUTH.initiate()

    def finishOAuth(self, url):
        # Called when OAuth sequence has completed
        self._OAUTH.complete(url)
        self.saveState()

    def _setOAuthToken(self, token):
        self._STATE['_OAUTH_CONTEXT'] = token
        self.saveState()

    def _getOAuthToken(self):
        return self._STATE['_OAUTH_CONTEXT']

    def migrateOAuthToken(self, token):
        if self._STATE['_OAUTH_CONTEXT'] is not None:
            logging.error('Cannot migrate token, already have one!')
            return
        logging.debug('Setting token to %s' % repr(token))
        self._STATE['_OAUTH_CONTEXT'] = token
        self.saveState()

    # For services which require static auth:

    def validateConfiguration(self, config):
        # Allow service to validate config, if correct, return None
        # If incorrect, return helpful error message.
        # config is a map with fields and their values
        return 'Not overriden yet but config is enabled'

    def setConfiguration(self, config):
        # Setup any needed authentication data for this
        # service.
        self._STATE['_CONFIG'] = config
        self.saveState()

    def getConfiguration(self):
        return self._STATE['_CONFIG']

    def hasConfiguration(self):
        # Checks if it has auth data
        return self._STATE['_CONFIG'] is not None

    def getConfigurationFields(self):
        # Returns a key/value map with:
        # "field" => [ "type" => "STR/INT", "name" => "Human readable", "description" => "Longer text" ]
        # Allowing UX to be dynamically created
        # Supported field types are: STR, INT, PW (password means it will obscure it on input)
        return {'username': {'type': 'STR', 'name': 'Username', 'description': 'Username to use for login'}}

    # Keyword management:

    def validateKeywords(self, keywords):
        # Quick check, don't allow duplicates!
        if keywords in self.getKeywords():
            logging.error('Keyword is already in list')
            return {'error': 'Keyword already in list', 'keywords': keywords}

        return {'error': None, 'keywords': keywords}

    def addKeywords(self, keywords):
        # This is how the user will configure it, this adds a new set of keywords to this
        # service module. Return none on success, string with error on failure
        keywords = keywords.strip()

        if not self.needKeywords():
            return {'error': 'Doesn\'t use keywords', 'keywords': keywords}
        if keywords == '':
            return {'error': 'Keyword string cannot be empty', 'kewords': keywords}

        tst = self.validateKeywords(keywords)
        if tst['error'] is None:
            keywords = tst['keywords']
            self._STATE['_KEYWORDS'].append(keywords)
            self.saveState()
        return tst

    def getKeywords(self):
        # Returns an array of all keywords
        return self._STATE['_KEYWORDS']

    def getKeywordSourceUrl(self, index):
        # Override to provide a source link
        return None

    def getKeywordDetails(self, index):
        # Override so we can tell more
        # Format of data is:
        # ('short': short, 'long' : ["line1", "line2", ...]) where short is a string and long is a string array
        return None

    def hasKeywordDetails(self):
        # Override so we can tell more
        return False

    def hasKeywordSourceUrl(self):
        # Override to provide source url support
        return False

    def removeKeywords(self, index):
        if index < 0 or index > (len(self._STATE['_KEYWORDS'])-1):
            logging.error('removeKeywords: Out of range %d' % index)
            return False
        kw = self._STATE['_KEYWORDS'].pop(index)
        if kw in self._STATE['_NUM_IMAGES']:
            del self._STATE['_NUM_IMAGES'][kw]
        self.saveState()
        # Also kill the memory of this keyword
        self.memory.forget(kw)
        return True

    def needKeywords(self):
        # Some services don't have keywords. Override this to return false
        # to remove the keywords options.
        return True

    def helpKeywords(self):
        return 'Has not been defined'

    def getRandomKeywordIndex(self):
        # select keyword index at random but weighted by the number of images of each album
        totalImages = self.getImagesTotal()
        if totalImages == 0:
            return 0
        numImages = [self._STATE['_NUM_IMAGES'][kw] for kw in self._STATE['_NUM_IMAGES']]
        return helper.getWeightedRandomIndex(numImages)

    def getKeywordLink(self, index):
        if index < 0 or index > (len(self._STATE['_KEYWORDS'])-1):
            logging.error('removeKeywords: Out of range %d' % index)
            return

    # Extras - Allows easy access to config:

    def getExtras(self):
        return self._STATE['_EXTRAS']

    def setExtras(self, data):
        self._STATE['_EXTRAS'] = data
        self.saveState()

    # Actual hard work:

    def prepareNextItem(self, destinationFile, supportedMimeTypes, displaySize, randomize):
        # This call requires the service to download the next item it
        # would like to show. The destinationFile has to be used as where to save it
        # and you are only allowed to provide content listed in the supportedMimeTypes.
        # displaySize holds the keys width & height to provide a hint for the service to avoid downloading HUGE files
        # Return for this function is a key/value map with the following MANDATORY
        # fields:
        #  "id" : a unique - preferably not-changing - ID to identify the same image in future requests,
        #         e.g. hashString(imageUrl)
        #  "mimetype" : the filetype you downloaded, for example "image/jpeg"
        #  "error" : None or a human readable text string as to why you failed
        #  "source" : Link to where the item came from or None if not provided
        #
        # NOTE! If you need to index anything before you can get the first item, this would
        # also be the place to do it.
        #
        # If your service uses keywords (as albums) 'selectImageFromAlbum' of the baseService class should do most of
        # the work for you. You will probably only need to implement 'getImagesFor' and 'addUrlParams'

        if self.needKeywords():
            if len(self.getKeywords()) == 0:
                return ImageHolder().setError('No albums have been specified')

            if randomize:
                result = self.selectRandomImageFromAlbum(destinationFile, supportedMimeTypes, displaySize)
            else:
                result = self.selectNextImageFromAlbum(destinationFile, supportedMimeTypes, displaySize)
            if result is None:
                result = ImageHolder().setError('No (new) images could be found')
        else:
            result = ImageHolder().setError('prepareNextItem() not implemented')

        return result

    def _getImagesFor(self, keyword):
        images = self.getImagesFor(keyword)
        if images is None:
            logging.warning(
                'Function returned None, this is used sometimes when a temporary error happens. Still logged'
            )

        if images is not None and len(images) > 0:
            self._STATE["_NUM_IMAGES"][keyword] = len(images)
            # Change next time for refresh (postpone if you will)
            self._STATE['_NEXT_SCAN'][keyword] = time.time() + self.REFRESH_DELAY
        else:
            self._STATE["_NUM_IMAGES"][keyword] = 0
        return images

    def getImagesFor(self, keyword):
        # You need to override this function if your service needs keywords and
        # you want to use 'selectImageFromAlbum' of the baseService class
        # This function should collect data about all images matching a specific keyword
        # Return for this function is a list of multiple key/value maps each containing the following MANDATORY fields:
        # "id":       a unique - preferably not-changing - ID to identify the same image in future requests,
        #             e.g. hashString(imageUrl)
        # "url":      Link to the actual image file
        # "sources":  Link to where the item came from or None if not provided
        # "mimetype": the filetype of the image, for example "image/jpeg"
        #             can be None, but you should catch unsupported mimetypes after the image has downloaded
        #             (example: svc_simpleurl.py)
        # "size":     a key/value map containing "width" and "height" of the image
        #             can be None, but the service won't be able to determine a recommendedImageSize for 'addUrlParams'
        # "filename": the original filename of the image or None if unknown (only used for debugging purposes)
        # "error":    If present, will generate an error shown to the user with the text within this key as the message

        return [ImageHolder().setError('getImagesFor() not implemented')]

    def _clearImagesFor(self, keyword):
        self._STATE["_NUM_IMAGES"].pop(keyword, None)
        self._STATE['_NEXT_SCAN'].pop(keyword, None)
        self.memory.forget(keyword)
        self.clearImagesFor(keyword)

    def clearImagesFor(self, keyword):
        # You can hook this function to do any additional needed cleanup
        # keyword is the item for which you need to clear the images for
        pass

    def freshnessImagesFor(self, keyword):
        # You need to implement this function if you intend to support refresh of content
        # keyword is the item for which you need to clear the images for. Should return age of content in hours
        return 0

    def getContentUrl(self, image, hints):
        # Allows a content provider to do extra operations as needed to
        # extract the correct URL.
        #
        # image is an image object
        #
        # hints is a map holding various hints to be used by the content provider.
        # "size" holds "width" and "height" of the ideal image dimensions based on display size
        # "display" holds "width" and "height" of the physical display
        #
        # By default, if you don't override this, it will simply use the image.url as the return
        return image.url

    # Following functions are helper functions

    def selectRandomImageFromAlbum(self, destinationDir, supportedMimeTypes, displaySize):
        # chooses an album and selects an image from that album. Returns an image object or None
        # if no images are available.

        keywords = self.getKeywords()
        index = self.getRandomKeywordIndex()

        # if current keywordList[index] does not contain any new images --> just run through all albums
        for i in range(0, len(keywords)):
            self.setIndex(keyword=(index + i) % len(keywords))
            keyword = keywords[self.getIndexKeyword()]

            # a provider-specific implementation for 'getImagesFor' is obligatory!
            # We use a wrapper to clear things up
            images = self._getImagesFor(keyword)
            if images is None or len(images) == 0:
                self.setIndex(0)
                continue
            elif images[0].error is not None:
                # Something went wrong, only return first image since it holds the error
                return images[0]
            self.saveState()

            image = self.selectRandomImage(keyword, images, supportedMimeTypes, displaySize)
            if image is None:
                self.setIndex(0)
                continue

            return self.fetchImage(image, destinationDir, supportedMimeTypes, displaySize)
        return None

    def generateFilename(self):
        return str(uuid.uuid4())

    def fetchImage(self, image, destinationDir, supportedMimeTypes, displaySize):
        filename = os.path.join(destinationDir, self.generateFilename())

        if image.cacheAllow:
            # Look it up in the cache mgr
            if self._CACHEMGR is None:
                logging.error('CacheManager is not available')
            else:
                cacheFile = self._CACHEMGR.getCachedImage(image.getCacheId(), filename)
                if cacheFile:
                    image.setFilename(cacheFile)
                    image.cacheUsed = True

        if not image.cacheUsed:
            recommendedSize = self.calcRecommendedSize(image.dimensions, displaySize)
            if recommendedSize is None:
                recommendedSize = displaySize
            url = self.getContentUrl(image, {'size': recommendedSize, 'display': displaySize})
            if url is None:
                return ImageHolder().setError('Unable to download image, no URL')

            try:
                result = self.requestUrl(url, destination=filename)
            except (RequestResult.RequestExpiredToken, RequestResult.RequestInvalidToken):
                logging.exception('Cannot fetch due to token issues')
                result = RequestResult().setResult(RequestResult.OAUTH_INVALID)
                self._OAUTH = None
            except RequestNoNetwork:
                logging.exception('request to download image failed')
                result = RequestResult().setResult(RequestResult.NO_NETWORK)

            if not result.isSuccess():
                return ImageHolder().setError('%d: Unable to download image!' % result.httpcode)
            else:
                image.setFilename(filename)
        if image.filename is not None:
            image.setMimetype(helper.getMimetype(image.filename))
        return image

    def selectNextImageFromAlbum(self, destinationDir, supportedMimeTypes, displaySize):
        # chooses an album and selects an image from that album. Returns an image object or None
        # if no images are available.

        keywordList = self.getKeywords()
        keywordCount = len(keywordList)
        index = self.getIndexKeyword()

        # if current keywordList[index] does not contain any new images --> just run through all albums
        for i in range(0, keywordCount):
            if (index + i) >= keywordCount:
                # (non-random image order): return if the last album is exceeded.
                # serviceManager should use next service
                break
            self.setIndex(keyword=(index + i) % keywordCount)
            keyword = keywordList[self.getIndexKeyword()]

            # a provider-specific implementation for 'getImagesFor' is obligatory!
            # We use a wrapper to clear things up
            images = self._getImagesFor(keyword)
            if images is None or len(images) == 0:
                self.setIndex(0)
                continue
            elif images[0].error is not None:
                # Something went wrong, only return first image since it holds the error
                return images[0]
            self.saveState()

            image = self.selectNextImage(keyword, images, supportedMimeTypes, displaySize)
            if image is None:
                self.setIndex(0)
                continue

            return self.fetchImage(image, destinationDir, supportedMimeTypes, displaySize)
        return None

    def selectRandomImage(self, keywords, images, supportedMimeTypes, displaySize):
        imageCount = len(images)
        index = random.SystemRandom().randint(0, imageCount-1)

        logging.debug('There are %d images total' % imageCount)
        for i in range(0, imageCount):
            image = images[(index + i) % imageCount]

            orgFilename = image.filename if image.filename is not None else image.id
            if self.memory.seen(image.id, keywords):
                logging.debug("Skipping already displayed image '%s'!" % orgFilename)
                continue

            # No matter what, we need to track that we considered this image
            self.memory.remember(image.id, keywords)

            # if not self.isCorrectOrientation(image.dimensions, displaySize):
            #     logging.debug("Skipping image '%s' due to wrong orientation!" % orgFilename)
            #     continue
            if image.mimetype is not None and image.mimetype not in supportedMimeTypes:
                # Make sure we don't get a video, unsupported for now (gif is usually bad too)
                logging.debug('Skipping unsupported media: %s' % (image.mimetype))
                continue

            self.setIndex((index + i) % imageCount)
            return image
        return None

    def selectNextImage(self, keywords, images, supportedMimeTypes, displaySize):
        imageCount = len(images)
        index = self.getIndexImage()

        for i in range(index, imageCount):
            image = images[i]

            orgFilename = image.filename if image.filename is not None else image.id
            if self.memory.seen(image.id, keywords):
                logging.debug("Skipping already displayed image '%s'!" % orgFilename)
                continue

            # No matter what, we need to track that we considered this image
            self.memory.remember(image.id, keywords)

            # if not self.isCorrectOrientation(image.dimensions, displaySize):
            #     logging.debug("Skipping image '%s' due to wrong orientation!" % orgFilename)
            #     continue
            if image.mimetype is not None and image.mimetype not in supportedMimeTypes:
                # Make sure we don't get a video, unsupported for now (gif is usually bad too)
                logging.debug('Skipping unsupported media: %s' % (image.mimetype))
                continue

            self.setIndex(i)
            return image
        return None

    def requestUrl(self, url, destination=None, params=None, data=None, usePost=False, extraHeaders=None):
        result = RequestResult()

        if self._OAUTH is not None:
            # Use OAuth path
            try:
                result = self._OAUTH.request(url, destination, params, data=data, usePost=usePost)
            except (RequestExpiredToken, RequestInvalidToken):
                logging.exception('Cannot fetch due to token issues')
                result = RequestResult().setResult(RequestResult.OAUTH_INVALID)
                self.invalidateOAuth()
            except requests.exceptions.RequestException:
                logging.exception('request to download image failed')
                result = RequestResult().setResult(RequestResult.NO_NETWORK)
        else:
            tries = 0
            while tries < 5:
                try:
                    if usePost:
                        r = requests.post(url, params=params, json=data, timeout=180, headers=extraHeaders)
                    else:
                        r = requests.get(url, params=params, timeout=180, headers=extraHeaders)
                    break
                except Exception:
                    logging.exception('Issues downloading')
                time.sleep(tries * 10)  # Back off 10, 20, ... depending on tries
                tries += 1
                logging.warning('Retrying again, attempt #%d', tries)

            if tries == 5:
                logging.error('Failed to download due to network issues')
                raise RequestNoNetwork

            if r:
                result.setHTTPCode(r.status_code).setHeaders(r.headers).setResult(RequestResult.SUCCESS)

                if destination is None:
                    result.setContent(r.content)
                else:
                    with open(destination, 'wb') as f:
                        for chunk in r.iter_content(chunk_size=1024):
                            f.write(chunk)
                    result.setFilename(destination)
        return result

    def calcRecommendedSize(self, imageSize, displaySize):
        # The recommended image size is basically the displaySize extended along one side to match the aspect ratio of
        # your image e.g. displaySize: 1920x1080, imageSize: 4000x3000 --> recImageSize: 1920x1440
        # If possible every request url should contain the recommended width/height as parameters to reduce image file
        # sizes.
        # That way the image provider does most of the scaling (instead of the rather slow raspberryPi),
        # the image only needs to be cropped (zoomOnly) or downscaled a little bit (blur / do nothing) during
        # post-processing.

        if imageSize is None or "width" not in imageSize or "height" not in imageSize:
            return None

        oar = float(imageSize['width'])/float(imageSize['height'])
        dar = float(displaySize['width'])/float(displaySize['height'])

        newImageSize = {}
        if imageSize['width'] > displaySize['width'] and imageSize['height'] > displaySize['height']:
            if oar <= dar:
                newImageSize['width'] = displaySize['width']
                newImageSize['height'] = int(float(displaySize['width']) / oar)
            else:
                newImageSize['width'] = int(float(displaySize['height']) * oar)
                newImageSize['height'] = displaySize['height']
        else:
            newImageSize['width'] = imageSize['width']
            newImageSize['height'] = imageSize['height']

        return newImageSize

    def isCorrectOrientation(self, imageSize, displaySize):
        if displaySize['force_orientation'] == 0:
            return True
        if imageSize is None or "width" not in imageSize or "height" not in imageSize:
            # always show image if size is unknown!
            return True

        # NOTE: square images are being treated as portrait-orientation
        image_orientation = 0 if int(imageSize["width"]) > int(imageSize["height"]) else 1
        display_orientation = 0 if displaySize["width"] > displaySize["height"] else 1

        return image_orientation == display_orientation

    def getStoragePath(self):
        return self._DIR_PRIVATE

    def hashString(self, text):
        if type(text) is not str:
            # make sure it's unicode
            a = text.decode('ascii', errors='replace')
>>>>>>> 0fb37f61
        else:
            a = text
        a = a.encode('utf-8', errors='replace')
        return hashlib.sha1(a).hexdigest()

    def createImageHolder(self):
        return ImageHolder()

    def setIndex(self, image=None, keyword=None, addImage=0, addKeyword=0):
        wrapped = False
        if addImage != 0:
            self._STATE['_INDEX_IMAGE'] += addImage
        elif image is not None:
            self._STATE['_INDEX_IMAGE'] = image
        if addKeyword != 0:
            self._STATE['_INDEX_KEYWORD'] += addKeyword
        elif keyword is not None:
            self._STATE['_INDEX_KEYWORD'] = keyword

        # Sanity
        if self._STATE['_INDEX_KEYWORD'] > len(self._STATE['_KEYWORDS']):
            if addKeyword != 0:
                self._STATE['_INDEX_KEYWORD'] = 0  # Wraps when adding
                wrapped = True
            else:
                self._STATE['_INDEX_KEYWORD'] = len(self._STATE['_KEYWORDS'])-1
        elif self._STATE['_INDEX_KEYWORD'] < 0:
            if addKeyword != 0:
                self._STATE['_INDEX_KEYWORD'] = len(self._STATE['_KEYWORDS'])-1  # Wraps when adding
                wrapped = True
            else:
                self._STATE['_INDEX_KEYWORD'] = 0
        return wrapped

    def getIndexImage(self):
        return self._STATE['_INDEX_IMAGE']

    def getIndexKeyword(self):
        return self._STATE['_INDEX_KEYWORD']

    # [ Slideshow controls ]=======================================================

    def nextAlbum(self):
        # skip to the next album
        # return False if service is out of albums to tell the serviceManager
        # that it should use the next Service instead
        return not self.setIndex(0, addKeyword=1)

    def prevAlbum(self):
        # skip to the previous album
        # return False if service is already on its first album to tell the
        # serviceManager that it should use the previous Service instead
        return not self.setIndex(0, addKeyword=-1)<|MERGE_RESOLUTION|>--- conflicted
+++ resolved
@@ -46,673 +46,6 @@
 
 
 class BaseService:
-<<<<<<< HEAD
-  REFRESH_DELAY = 60*60 # Number of seconds before we refresh the index in case no photos
-  SERVICE_DEPRECATED = False
-
-  STATE_ERROR = -1
-  STATE_UNINITIALIZED = 0
-
-  STATE_DO_CONFIG = 1
-  STATE_DO_OAUTH = 2
-  STATE_NEED_KEYWORDS = 3
-  STATE_NO_IMAGES = 4
-
-  STATE_READY = 999
-
-  def __init__(self, configDir, id, name, needConfig=False, needOAuth=False):
-    # MUST BE CALLED BY THE IMPLEMENTING CLASS!
-    self._ID = id
-    self._NAME = name
-    self._OAUTH = None
-    self._CACHEMGR = None
-
-    self._CURRENT_STATE = BaseService.STATE_UNINITIALIZED
-    self._ERROR = None
-
-    # NUM_IMAGES keeps track of how many images are being provided by each keyword
-    # As for now, unsupported images (mimetype, orientation) and already displayed images are NOT excluded due to simplicity,
-    # but it should still serve as a rough estimate to ensure that every image has a similar chance of being shown in "random_image_mode"!
-    # NEXT_SCAN is used to determine when a keyword should be re-indexed. This used in the case number of photos are zero to avoid hammering
-    # services.
-    self._STATE = {
-        '_OAUTH_CONFIG' : None,
-        '_OAUTH_CONTEXT' : None,
-        '_CONFIG' : None,
-        '_KEYWORDS' : [],
-        '_NUM_IMAGES' : {},
-        '_NEXT_SCAN' : {},
-        '_EXTRAS' : None,
-        '_INDEX_IMAGE' : 0,
-        '_INDEX_KEYWORD' : 0
-    }
-    self._NEED_CONFIG = needConfig
-    self._NEED_OAUTH = needOAuth
-
-    self._DIR_BASE = self._prepareFolders(configDir)
-    self._DIR_PRIVATE = os.path.join(self._DIR_BASE, 'private')
-    self._FILE_STATE = os.path.join(self._DIR_BASE, 'state.json')
-
-    self.memory = MemoryManager(os.path.join(self._DIR_BASE, 'memory'))
-
-    self.loadState()
-    self.preSetup()
-
-  def setCacheManager(self, cacheMgr):
-    self._CACHEMGR = cacheMgr
-
-  def _prepareFolders(self, configDir):
-    basedir = os.path.join(configDir, self._ID)
-    if not os.path.exists(basedir):
-      os.mkdir(basedir)
-    if not os.path.exists(basedir + '/memory'):
-      os.mkdir(basedir + '/memory')
-    if not os.path.exists(basedir + '/private'):
-      os.mkdir(basedir + '/private')
-    return basedir
-
-  ###[ Used by service to do any kind of house keeping ]###########################
-
-  def preSetup(self):
-    # If you need to do anything before initializing, override this
-    # NOTE! No auth or oauth has been done at this point, only state has been loaded
-    pass
-
-  def postSetup(self):
-    # If you need to do anything right after initializing, override this
-    # NOTE! At this point, any auth and/or oauth will have been performed. State is not saved after this call
-    pass
-
-  ###[ Used by photoframe to determinte what to do next ]###########################
-
-  def updateState(self):
-    # Determines what the user needs to do next to configure this service
-    # if this doesn't return ready, caller must take appropiate action
-    if self._NEED_OAUTH and self._OAUTH is None:
-      self._OAUTH = OAuth(self._setOAuthToken, self._getOAuthToken, self.getOAuthScope(), self._ID)
-      if self._STATE['_OAUTH_CONFIG'] is not None:
-        self._OAUTH.setOAuth(self._STATE['_OAUTH_CONFIG'])
-        self.postSetup()
-
-    if self._NEED_CONFIG and not self.hasConfiguration():
-      self._CURRENT_STATE = BaseService.STATE_DO_CONFIG
-    elif self._NEED_OAUTH and (not self.hasOAuthConfig or not self.hasOAuth()):
-      self._CURRENT_STATE = BaseService.STATE_DO_OAUTH
-    elif self.needKeywords() and len(self.getKeywords()) == 0:
-      self._CURRENT_STATE = BaseService.STATE_NEED_KEYWORDS
-    elif self.getImagesTotal() == 0:
-      self._CURRENT_STATE = BaseService.STATE_NO_IMAGES
-    else:
-      self._CURRENT_STATE = BaseService.STATE_READY
-
-    return self._CURRENT_STATE
-
-  ###[ Allows loading/saving of service state ]###########################
-
-  def loadState(self):
-    # Load any stored state data from storage
-    # Normally you don't override this
-      if os.path.exists(self._FILE_STATE):
-        try:
-          with open(self._FILE_STATE, 'r') as f:
-            self._STATE.update( json.load(f) )
-        except:
-          logging.exception('Unable to load state for service')
-          os.unlink(self._FILE_STATE)
-
-  def saveState(self):
-    # Stores the state data under the unique ID for
-    # this service provider's instance
-    # normally you don't override this
-    with open(self._FILE_STATE, 'w') as f:
-      json.dump(self._STATE, f)
-
-  ###[ Get info about instance ]###########################
-
-  def getName(self):
-    # Retrieves the name of this instance
-    return self._NAME
-
-  def setName(self, newName):
-    self._NAME = newName
-
-  def getId(self):
-    return self._ID
-
-  def getImagesTotal(self):
-    # return the total number of images provided by this service
-    sum = 0
-    if self.needKeywords():
-      for keyword in self.getKeywords():
-        if keyword not in self._STATE["_NUM_IMAGES"] or keyword not in self._STATE['_NEXT_SCAN'] or self._STATE['_NEXT_SCAN'][keyword] < time.time():
-          logging.debug('Keywords either not scanned or we need to scan now')
-          self._getImagesFor(keyword) # Will make sure to get images
-          self._STATE['_NEXT_SCAN'][keyword] = time.time() + self.REFRESH_DELAY
-        sum = sum + self._STATE["_NUM_IMAGES"][keyword]  
-    return sum
-
-  def getImagesSeen(self):
-    count = 0
-    if self.needKeywords():
-      for keyword in self.getKeywords():
-        count += self.memory.count(keyword)
-    return count
-
-  def getImagesRemaining(self):
-    return self.getImagesTotal() - self.getImagesSeen()
-
-  def getMessages(self):
-    # override this if you wish to show a message associated with
-    # the provider's instance. Return None to hide
-    # Format: [{'level' : 'INFO', 'message' : None, 'link' : None}]
-    msgs = []
-    if self._CURRENT_STATE in [self.STATE_NEED_KEYWORDS]: # , self.STATE_NO_IMAGES]:
-      msgs.append(
-          {
-              'level': 'INFO',
-              'message' : 'Please add one or more items in order to show photos from this provider (see help button)',
-              'link': None
-          }
-      )
-    if 0 in self._STATE["_NUM_IMAGES"].values():
-      # Find first keyword with zero (unicode issue)
-      removeme = []
-      for keyword in self._STATE["_KEYWORDS"]:
-        if self._STATE["_NUM_IMAGES"][keyword] == 0:
-          removeme.append(keyword)
-      msgs.append(
-          {
-              'level': 'WARNING',
-              'message': 'The following keyword(s) do not yield any photos: %s' % ', '.join(map(u'"{0}"'.format, removeme)),
-              'link': None
-          }
-      )
-    return msgs
-
-  def explainState(self):
-    # override this if you wish to show additional on-screen information for a specific state
-    # return String
-    return None
-
-  ###[ All the OAuth functionality ]###########################
-
-  def getOAuthScope(self):
-    # *Override* to define any needed OAuth scope
-    # must return array of string(s)
-    return None
-
-  def setOAuthConfig(self, config):
-    # Provides OAuth config data for linking.
-    # Without this information, OAuth cannot be done.
-    # If config is invalid, returns False
-    self._STATE['_OAUTH_CONFIG'] = config
-    if self._OAUTH is not None:
-      self._OAUTH.setOAuth(self._STATE['_OAUTH_CONFIG'])
-      self.postSetup()
-
-    self.saveState()
-    return True
-
-  def helpOAuthConfig(self):
-    return 'Should explain what kind of content to provide'
-
-  def hasOAuthConfig(self):
-    # Returns true/false if we have a config for oauth
-    return self._STATE['_OAUTH_CONFIG'] is not None
-
-  def hasOAuth(self):
-    # Tests if we have a functional OAuth link,
-    # returns False if we need to set it up
-    return self._STATE['_OAUTH_CONTEXT'] is not None
-
-  def invalidateOAuth(self):
-    # Removes previously negotiated OAuth
-    self._STATE['_OAUTH_CONFIG'] = None
-    self._STATE['_OAUTH_CONTEXT'] = None
-    self.saveState()
-
-  def startOAuth(self):
-    # Returns a HTTP redirect to begin OAuth or None if
-    # oauth isn't configured. Normally not overriden
-    return self._OAUTH.initiate()
-
-  def finishOAuth(self, url):
-    # Called when OAuth sequence has completed
-    self._OAUTH.complete(url)
-    self.saveState()
-
-  def _setOAuthToken(self, token):
-    self._STATE['_OAUTH_CONTEXT'] = token
-    self.saveState()
-
-  def _getOAuthToken(self):
-    return self._STATE['_OAUTH_CONTEXT']
-
-  def migrateOAuthToken(self, token):
-    if self._STATE['_OAUTH_CONTEXT'] is not None:
-      logging.error('Cannot migrate token, already have one!')
-      return
-    logging.debug('Setting token to %s' % repr(token))
-    self._STATE['_OAUTH_CONTEXT'] = token
-    self.saveState()
-
-  ###[ For services which require static auth ]###########################
-
-  def validateConfiguration(self, config):
-    # Allow service to validate config, if correct, return None
-    # If incorrect, return helpful error message.
-    # config is a map with fields and their values
-    return 'Not overriden yet but config is enabled'
-
-  def setConfiguration(self, config):
-    # Setup any needed authentication data for this
-    # service.
-    self._STATE['_CONFIG'] = config
-    self.saveState()
-
-  def getConfiguration(self):
-    return self._STATE['_CONFIG']
-
-  def hasConfiguration(self):
-    # Checks if it has auth data
-    return self._STATE['_CONFIG'] != None
-
-  def getConfigurationFields(self):
-    # Returns a key/value map with:
-    # "field" => [ "type" => "STR/INT", "name" => "Human readable", "description" => "Longer text" ]
-    # Allowing UX to be dynamically created
-    # Supported field types are: STR, INT, PW (password means it will obscure it on input)
-    return {'username' : {'type':'STR', 'name':'Username', 'description':'Username to use for login'}}
-
-  ###[ Keyword management ]###########################
-
-  def validateKeywords(self, keywords):
-    # Quick check, don't allow duplicates!
-    if keywords in self.getKeywords():
-      logging.error('Keyword is already in list')
-      return {'error': 'Keyword already in list', 'keywords': keywords}
-
-    return {'error':None, 'keywords': keywords}
-
-  def addKeywords(self, keywords):
-    # This is how the user will configure it, this adds a new set of keywords to this
-    # service module. Return none on success, string with error on failure
-    keywords = keywords.strip()
-
-    if not self.needKeywords():
-      return {'error' : 'Doesn\'t use keywords', 'keywords' : keywords}
-    if keywords == '':
-      return {'error' : 'Keyword string cannot be empty', 'kewords' : keywords}
-
-    tst = self.validateKeywords(keywords)
-    if tst['error'] is None:
-      keywords = tst['keywords']
-      self._STATE['_KEYWORDS'].append(keywords)
-      self.saveState()
-    return tst
-
-  def getKeywords(self):
-    # Returns an array of all keywords
-    return self._STATE['_KEYWORDS']
-
-  def getKeywordSourceUrl(self, index):
-    # Override to provide a source link
-    return None
-
-  def getKeywordDetails(self, index):
-    # Override so we can tell more
-    # Format of data is:
-    # ('short': short, 'long' : ["line1", "line2", ...]) where short is a string and long is a string array
-    return None
-
-  def hasKeywordDetails(self):
-    # Override so we can tell more
-    return False
-
-  def hasKeywordSourceUrl(self):
-    # Override to provide source url support
-    return False
-
-  def removeKeywords(self, index):
-    if index < 0 or index > (len(self._STATE['_KEYWORDS'])-1):
-      logging.error('removeKeywords: Out of range %d' % index)
-      return False
-    kw = self._STATE['_KEYWORDS'].pop(index)
-    if kw in self._STATE['_NUM_IMAGES']:
-      del self._STATE['_NUM_IMAGES'][kw]
-    self.saveState()
-    # Also kill the memory of this keyword
-    self.memory.forget(kw)
-    return True
-
-  def needKeywords(self):
-    # Some services don't have keywords. Override this to return false
-    # to remove the keywords options.
-    return True
-
-  def helpKeywords(self):
-    return 'Has not been defined'
-
-  def getRandomKeywordIndex(self):
-    # select keyword index at random but weighted by the number of images of each album
-    totalImages = self.getImagesTotal()
-    if totalImages == 0:
-      return 0
-    numImages = [self._STATE['_NUM_IMAGES'][kw] for kw in self._STATE['_NUM_IMAGES']]
-    return helper.getWeightedRandomIndex(numImages)
-
-  def getKeywordLink(self, index):
-    if index < 0 or index > (len(self._STATE['_KEYWORDS'])-1):
-      logging.error('removeKeywords: Out of range %d' % index)
-      return
-
-  ###[ Extras - Allows easy access to config ]#################
-
-  def getExtras(self):
-    return self._STATE['_EXTRAS']
-
-  def setExtras(self, data):
-    self._STATE['_EXTRAS'] = data
-    self.saveState()
-
-  ###[ Actual hard work ]###########################
-
-  def prepareNextItem(self, destinationFile, supportedMimeTypes, displaySize, randomize):
-    # This call requires the service to download the next item it
-    # would like to show. The destinationFile has to be used as where to save it
-    # and you are only allowed to provide content listed in the supportedMimeTypes.
-    # displaySize holds the keys width & height to provide a hint for the service to avoid downloading HUGE files
-    # Return for this function is a key/value map with the following MANDATORY
-    # fields:
-    #  "id" : a unique - preferably not-changing - ID to identify the same image in future requests, e.g. hashString(imageUrl)
-    #  "mimetype" : the filetype you downloaded, for example "image/jpeg"
-    #  "error" : None or a human readable text string as to why you failed
-    #  "source" : Link to where the item came from or None if not provided
-    #
-    # NOTE! If you need to index anything before you can get the first item, this would
-    # also be the place to do it.
-    #
-    # If your service uses keywords (as albums) 'selectImageFromAlbum' of the baseService class should do most of the work for you
-    # You will probably only need to implement 'getImagesFor' and 'addUrlParams'
-
-    if self.needKeywords():
-      if len(self.getKeywords()) == 0:
-        return ImageHolder().setError('No albums have been specified')
-
-      if randomize:
-        result = self.selectRandomImageFromAlbum(destinationFile, supportedMimeTypes, displaySize)
-      else:
-        result = self.selectNextImageFromAlbum(destinationFile, supportedMimeTypes, displaySize)
-      if result is None:
-        result = ImageHolder().setError('No (new) images could be found')
-    else:
-      result = ImageHolder().setError('prepareNextItem() not implemented')
-
-    return result
-
-  def _getImagesFor(self, keyword):
-    images = self.getImagesFor(keyword)
-    if images is None:
-      logging.warning('Function returned None, this is used sometimes when a temporary error happens. Still logged')
-
-    if images is not None and len(images) > 0:
-      self._STATE["_NUM_IMAGES"][keyword] = len(images)
-      # Change next time for refresh (postpone if you will)
-      self._STATE['_NEXT_SCAN'][keyword] = time.time() + self.REFRESH_DELAY
-    else:
-      self._STATE["_NUM_IMAGES"][keyword] = 0
-    return images
-
-  def getImagesFor(self, keyword):
-    # You need to override this function if your service needs keywords and
-    # you want to use 'selectImageFromAlbum' of the baseService class
-    # This function should collect data about all images matching a specific keyword
-    # Return for this function is a list of multiple key/value maps each containing the following MANDATORY fields:
-    # "id":       a unique - preferably not-changing - ID to identify the same image in future requests, e.g. hashString(imageUrl)
-    # "url":      Link to the actual image file
-    # "sources":  Link to where the item came from or None if not provided
-    # "mimetype": the filetype of the image, for example "image/jpeg"
-    #             can be None, but you should catch unsupported mimetypes after the image has downloaded (example: svc_simpleurl.py)
-    # "size":     a key/value map containing "width" and "height" of the image
-    #             can be None, but the service won't be able to determine a recommendedImageSize for 'addUrlParams'
-    # "filename": the original filename of the image or None if unknown (only used for debugging purposes)
-    # "error":    If present, will generate an error shown to the user with the text within this key as the message
-
-    return [ ImageHolder().setError('getImagesFor() not implemented') ]
-
-  def _clearImagesFor(self, keyword):
-    self._STATE["_NUM_IMAGES"].pop(keyword, None)
-    self._STATE['_NEXT_SCAN'].pop(keyword, None)
-    self.memory.forget(keyword)
-    self.clearImagesFor(keyword)
-
-  def clearImagesFor(self, keyword):
-    # You can hook this function to do any additional needed cleanup
-    # keyword is the item for which you need to clear the images for
-    pass
-
-  def freshnessImagesFor(self, keyword):
-    # You need to implement this function if you intend to support refresh of content
-    # keyword is the item for which you need to clear the images for. Should return age of content in hours
-    return 0
-
-  def getContentUrl(self, image, hints):
-    # Allows a content provider to do extra operations as needed to
-    # extract the correct URL.
-    #
-    # image is an image object
-    #
-    # hints is a map holding various hints to be used by the content provider.
-    # "size" holds "width" and "height" of the ideal image dimensions based on display size
-    # "display" holds "width" and "height" of the physical display
-    #
-    # By default, if you don't override this, it will simply use the image.url as the return
-    return image.url
-
-  ###[ Helpers ]######################################
-
-  def selectRandomImageFromAlbum(self, destinationDir, supportedMimeTypes, displaySize):
-    # chooses an album and selects an image from that album. Returns an image object or None
-    # if no images are available.
-
-    keywords = self.getKeywords()
-    index = self.getRandomKeywordIndex()
-
-    # if current keywordList[index] does not contain any new images --> just run through all albums
-    for i in range(0, len(keywords)):
-      self.setIndex(keyword = (index + i) % len(keywords))
-      keyword = keywords[self.getIndexKeyword()]
-
-      # a provider-specific implementation for 'getImagesFor' is obligatory!
-      # We use a wrapper to clear things up
-      images = self._getImagesFor(keyword)
-      if images is None or len(images) == 0:
-        self.setIndex(0)
-        continue
-      elif images[0].error is not None:
-        # Something went wrong, only return first image since it holds the error
-        return images[0]
-      self.saveState()
-
-      image = self.selectRandomImage(keyword, images, supportedMimeTypes, displaySize)
-      if image is None:
-        self.setIndex(0)
-        continue
-
-      return self.fetchImage(image, destinationDir, supportedMimeTypes, displaySize)
-    return None
-
-  def generateFilename(self):
-    return str(uuid.uuid4())
-
-  def fetchImage(self, image, destinationDir, supportedMimeTypes, displaySize):
-    filename = os.path.join(destinationDir, self.generateFilename())
-
-    if image.cacheAllow:
-      # Look it up in the cache mgr
-      if self._CACHEMGR is None:
-        logging.error('CacheManager is not available')
-      else:
-        cacheFile = self._CACHEMGR.getCachedImage(image.getCacheId(), filename)
-        if cacheFile:
-          image.setFilename(cacheFile)
-          image.cacheUsed = True
-
-    if not image.cacheUsed:
-      recommendedSize = self.calcRecommendedSize(image.dimensions, displaySize)
-      if recommendedSize is None:
-        recommendedSize = displaySize
-      url = self.getContentUrl(image, {'size' : recommendedSize, 'display' : displaySize})
-      if url is None:
-        return ImageHolder().setError('Unable to download image, no URL')
-
-      try:
-        result = self.requestUrl(url, destination=filename)
-      except (RequestResult.RequestExpiredToken, RequestInvalidToken):
-        logging.exception('Cannot fetch due to token issues')
-        result = RequestResult().setResult(RequestResult.OAUTH_INVALID)
-        self._OAUTH = None
-      except requests.exceptions.RequestException:
-        logging.exception('request to download image failed')
-        result = RequestResult().setResult(RequestResult.NO_NETWORK)
-
-      if not result.isSuccess():
-        return ImageHolder().setError('%d: Unable to download image!' % result.httpcode)
-      else:
-        image.setFilename(filename)
-    if image.filename is not None:
-      image.setMimetype(helper.getMimetype(image.filename))
-    return image
-
-  def selectNextImageFromAlbum(self, destinationDir, supportedMimeTypes, displaySize):
-    # chooses an album and selects an image from that album. Returns an image object or None
-    # if no images are available.
-
-    keywordList = self.getKeywords()
-    keywordCount = len(keywordList)
-    index = self.getIndexKeyword()
-
-    # if current keywordList[index] does not contain any new images --> just run through all albums
-    for i in range(0, keywordCount):
-      if (index + i) >= keywordCount:
-        # (non-random image order): return if the last album is exceeded --> serviceManager should use next service
-        break
-      self.setIndex(keyword = (index + i) % keywordCount)
-      keyword = keywordList[self.getIndexKeyword()]
-
-      # a provider-specific implementation for 'getImagesFor' is obligatory!
-      # We use a wrapper to clear things up
-      images = self._getImagesFor(keyword)
-      if images is None or len(images) == 0:
-        self.setIndex(0)
-        continue
-      elif images[0].error is not None:
-        # Something went wrong, only return first image since it holds the error
-        return images[0]
-      self.saveState()
-
-      image = self.selectNextImage(keyword, images, supportedMimeTypes, displaySize)
-      if image is None:
-        self.setIndex(0)
-        continue
-
-      return self.fetchImage(image, destinationDir, supportedMimeTypes, displaySize)
-    return None
-
-  def selectRandomImage(self, keywords, images, supportedMimeTypes, displaySize):
-    imageCount = len(images)
-    index = random.SystemRandom().randint(0, imageCount-1)
-
-    logging.debug('There are %d images total' % imageCount)
-    for i in range(0, imageCount):
-      image = images[(index + i) % imageCount]
-
-      orgFilename = image.filename if image.filename is not None else image.id
-      if self.memory.seen(image.id, keywords):
-        logging.debug("Skipping already displayed image '%s'!" % orgFilename)
-        continue
-
-      # No matter what, we need to track that we considered this image
-      self.memory.remember(image.id, keywords)
-
-      if not self.isCorrectOrientation(image.dimensions, displaySize):
-        logging.debug("Skipping image '%s' due to wrong orientation!" % orgFilename)
-        continue
-      if image.mimetype is not None and image.mimetype not in supportedMimeTypes:
-        # Make sure we don't get a video, unsupported for now (gif is usually bad too)
-        logging.debug('Skipping unsupported media: %s' % (image.mimetype))
-        continue
-
-      self.setIndex((index + i) % imageCount)
-      return image
-    return None
-
-  def selectNextImage(self, keywords, images, supportedMimeTypes, displaySize):
-    imageCount = len(images)
-    index = self.getIndexImage()
-
-    for i in range(index, imageCount):
-      image = images[i]
-
-      orgFilename = image.filename if image.filename is not None else image.id
-      if self.memory.seen(image.id, keywords):
-        logging.debug("Skipping already displayed image '%s'!" % orgFilename)
-        continue
-
-      # No matter what, we need to track that we considered this image
-      self.memory.remember(image.id, keywords)
-
-      if not self.isCorrectOrientation(image.dimensions, displaySize):
-        logging.debug("Skipping image '%s' due to wrong orientation!" % orgFilename)
-        continue
-      if image.mimetype is not None and image.mimetype not in supportedMimeTypes:
-        # Make sure we don't get a video, unsupported for now (gif is usually bad too)
-        logging.debug('Skipping unsupported media: %s' % (image.mimetype))
-        continue
-
-      self.setIndex(i)
-      return image
-    return None
-
-  def requestUrl(self, url, destination=None, params=None, data=None, usePost=False):
-    result = RequestResult()
-
-    if self._OAUTH is not None:
-      # Use OAuth path
-      try:
-        result = self._OAUTH.request(url, destination, params, data=data, usePost=usePost)
-      except (RequestExpiredToken, RequestInvalidToken):
-        logging.exception('Cannot fetch due to token issues')
-        result = RequestResult().setResult(RequestResult.OAUTH_INVALID)
-        self.invalidateOAuth()
-      except requests.exceptions.RequestException:
-        logging.exception('request to download image failed')
-        result = RequestResult().setResult(RequestResult.NO_NETWORK)
-    else:
-      tries = 0
-      while tries < 5:
-        try:
-          if usePost:
-            r = requests.post(url, params=params, json=data, timeout=180)
-          else:
-            r = requests.get(url, params=params, timeout=180)
-          break
-        except:
-          logging.exception('Issues downloading')
-        time.sleep(tries * 10) # Back off 10, 20, ... depending on tries
-        tries += 1
-        logging.warning('Retrying again, attempt #%d', tries)
-
-      if tries == 5:
-        logging.error('Failed to download due to network issues')
-        raise RequestNoNetwork
-
-      if r:
-        result.setHTTPCode(r.status_code).setHeaders(r.headers).setResult(RequestResult.SUCCESS)
-
-        if destination is None:
-          result.setContent(r.content)
-=======
     REFRESH_DELAY = 60*60  # Number of seconds before we refresh the index in case no photos
     SERVICE_DEPRECATED = False
 
@@ -1456,7 +789,6 @@
         if type(text) is not str:
             # make sure it's unicode
             a = text.decode('ascii', errors='replace')
->>>>>>> 0fb37f61
         else:
             a = text
         a = a.encode('utf-8', errors='replace')
