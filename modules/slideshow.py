--- conflicted
+++ resolved
@@ -23,119 +23,6 @@
 
 
 class slideshow:
-<<<<<<< HEAD
-  SHOWN_IP = False
-  EVENTS = ["nextImage", "prevImage", "nextAlbum", "prevAlbum", "settingsChange", "memoryForget", "clearCache", "forgetPreload"]
-
-  def __init__(self, display, settings, colormatch, history):
-    self.countdown = 0
-    self.thread = None
-    self.services = None
-    self.display = display
-    self.settings = settings
-    self.colormatch = colormatch
-    self.history = history
-    self.cacheMgr = None
-    self.void = open(os.devnull, 'wb')
-    self.delayer = threading.Event()
-    self.cbStopped = None
-
-    self.eventList = []
-
-    self.imageCurrent = None
-    self.skipPreloadedImage = False
-
-    self.historyIndex = -1
-    self.minimumWait = 1
-
-    self.supportedFormats = helper.getSupportedTypes()
-
-    self.running = True
-
-  def setCountdown(self, seconds):
-    if seconds < 1:
-      self.countdown = 0
-    else:
-      self.countdown = seconds
-
-  def getCurrentImage(self):
-    return self.imageCurrent.filename, self.imageCurrent.mimetype
-
-  def getColorInformation(self):
-    return {
-      'temperature':self.colormatch.getTemperature(),
-      'lux':self.colormatch.getLux()
-      }
-
-  def setServiceManager(self, services):
-    self.services = services
-
-  def setCacheManager(self, cacheMgr):
-    self.cacheMgr = cacheMgr
-
-  def shouldShow(self, show):
-    logging.debug('shouldShow called with %d', show)
-    if show:
-      logging.debug('Calling start()')
-      self.start()
-    else:
-      logging.debug('Calling stop()')
-      self.stop()
-
-  def start(self, blank=False):
-    if blank:
-      self.display.clear()
-
-    if self.thread is None:
-      self.thread = threading.Thread(target=self.presentation)
-      self.thread.daemon = True
-      self.running = True
-      self.imageCurrent = None
-      self.thread.start()
-
-  def stop(self, cbStopped=None):
-    self.cbStopped = cbStopped
-    self.running = False
-    self.imageCurrent = None
-    self.delayer.set()
-
-  def trigger(self):
-    logging.debug('Causing immediate showing of image')
-    self.cleanConfig = True
-    self.delayer.set()
-
-  def createEvent(self, cmd):
-    if cmd not in slideshow.EVENTS:
-      logging.warning("Unknown event '%s' received, will not act upon it" % cmd)
-      return
-    else:
-      logging.debug('Event %s added to the queue', cmd)
-
-    self.eventList.append(cmd)
-    self.delayer.set()
-
-  def handleEvents(self):
-    showNext = True
-    isRandom = self.settings.getUser("randomize_images")
-    while len(self.eventList) > 0:
-      event = self.eventList.pop(0)
-
-      if event == 'memoryForget' or event == 'clearCache':
-        if event == 'memoryForget':
-          self.services.memoryForgetAll()
-        if event == 'clearCache':
-          self.cacheMgr.empty()
-        if self.imageCurrent:
-          self.imageCurrent = None
-          self.display.clear()
-          showNext = False
-      elif event == "nextImage":
-        logging.info('nextImage called, historyIndex is %d', self.historyIndex)
-      elif event == "prevImage":
-        if self.historyIndex == -1:
-          # special case, first time, history holds what we're showing, so step twice
-          self.historyIndex = min(self.history.getAvailable()-1, self.historyIndex+2)
-=======
     SHOWN_IP = False
     EVENTS = ["nextImage", "prevImage", "nextAlbum", "prevAlbum",
               "settingsChange", "memoryForget", "clearCache", "forgetPreload"]
@@ -184,7 +71,6 @@
         if show:
             logging.debug('Calling start()')
             self.start()
->>>>>>> 0fb37f61
         else:
             logging.debug('Calling stop()')
             self.stop()
@@ -210,159 +96,11 @@
         logging.debug('Causing immediate showing of image')
         self.cleanConfig = True
         self.delayer.set()
-<<<<<<< HEAD
-      elif event == 'forgetPreload':
-        self.skipPreloadedImage = True
-    return showNext
-
-  def startupScreen(self):
-    slideshow.SHOWN_IP = True
-    # Once we have IP, show for 10s
-    cd = self.countdown
-    while (cd > 0):
-      time_process = time.time()
-      self.display.message('Starting in %d' % (cd))
-      cd -= 1
-      time_process = time.time() - time_process
-      if time_process < 1.0:
-        time.sleep(1.0 - time_process)
-    self.display.clear()
-
-  def waitForNetwork(self):
-    self.imageCurrent = None
-    helper.waitForNetwork(
-      lambda: self.display.message('No internet connection\n\nCheck router, wifi-config.txt or cable'),
-      lambda: self.settings.getUser('offline-behavior') != 'wait'
-    )
-    self.display.setConfigPage('http://%s:%d/' % (helper.getDeviceIp(), 7777))
-
-  def handleErrors(self, result):
-    if result is None:
-      serviceStates = self.services.getAllServiceStates()
-      if len(serviceStates) == 0:
-        msg = 'Photoframe isn\'t ready yet\n\nPlease direct your webbrowser to\n\nhttp://%s:7777/\n\nand add one or more photo providers' % helper.getDeviceIp()
-      else:
-        msg = 'Please direct your webbrowser to\n\nhttp://%s:7777/\n\nto complete the setup process' % helper.getDeviceIp()
-        for svcName, state, additionalInfo in serviceStates:
-          msg += "\n\n"+svcName+": "
-          if state == 'OAUTH':
-            msg += "Authorization required"
-          elif state == 'CONFIG':
-            msg += "Configuration required"
-          elif state == 'NEED_KEYWORDS':
-            msg += "Add one or more keywords (album names)"
-          elif state == 'NO_IMAGES':
-            msg += "No images could be found"
-
-          if additionalInfo is not None:
-            msg += "\n\n"+additionalInfo
-
-      self.display.message(msg)
-      self.imageCurrent = None
-      return True
-
-    if result.error is not None:
-      logging.debug('%s failed:\n\n%s' % (self.services.getLastUsedServiceName(), result.error))
-      self.display.message('%s failed:\n\n%s' % (self.services.getLastUsedServiceName(), result.error))
-      self.imageCurrent = None
-      return True
-    return False
-
-  def _colormatch(self, filenameProcessed):
-    if self.colormatch.hasSensor():
-      # For Now: Always process original image (no caching of colormatch-adjusted images)
-      # 'colormatched_tmp.jpg' will be deleted after the image is displayed
-      p, f = os.path.split(filenameProcessed)
-      ofile = os.path.join(p, "colormatch_" + f + '.png')
-      if self.colormatch.adjust(filenameProcessed, ofile):
-        os.unlink(filenameProcessed)
-        return ofile
-      logging.warning('Unable to adjust image to colormatch, using original')
-    return filenameProcessed
-
-  def remember(self, image):
-    logging.debug('Commit this to history')
-    self.history.add(image)
-
-  def process(self, image):
-    logging.debug('Processing %s', image.id)
-    imageSizing = self.settings.getUser('imagesizing')
-
-    # Make sure it's oriented correctly
-    filename = helper.autoRotate(image.filename)
-
-    # At this point, we have a good image, store it if allowed
-    if image.cacheAllow and not image.cacheUsed:
-      self.cacheMgr.setCachedImage(filename, image.getCacheId())
-
-    # Frame it
-    if imageSizing == 'blur':
-      filename = helper.makeFullframe(filename, self.settings.getUser('width'), self.settings.getUser('height'))
-    elif imageSizing == 'zoom':
-      filename = helper.makeFullframe(filename, self.settings.getUser('width'), self.settings.getUser('height'), zoomOnly=True)
-    elif imageSizing == 'auto':
-      filename = helper.makeFullframe(filename, self.settings.getUser('width'), self.settings.getUser('height'), autoChoose=True)
-
-    # Color match it
-    return self._colormatch(filename)
-
-  def delayNextImage(self, time_process):
-    # Delay before we show the image (but take processing into account)
-    # This should keep us fairly consistent
-    delay = self.settings.getUser('interval')
-    if time_process < delay and self.imageCurrent:
-      self.delayer.wait(delay - time_process)
-    elif not self.imageCurrent:
-      self.delayer.wait(self.minimumWait) # Always wait ONE second to avoid busy waiting)
-    self.delayer.clear()
-    if self.imageCurrent:
-      self.minimumWait = 1
-    else:
-      self.minimumWait = min(self.minimumWait * 2, 16)
-
-  def showPreloadedImage(self, image):
-    if not os.path.isfile(image.filename):
-      logging.warning("Trying to show image '%s', but file does not exist!" % image.filename)
-      self.delayer.set()
-      return
-    self.display.image(image.filename)
-    self.imageCurrent = image
-
-  def presentation(self):
-    self.services.getServices(readyOnly=True)
-
-    # Make sure we have network
-    if not helper.hasNetwork() and self.settings.getUser('offline-behavior') == 'wait':
-      self.waitForNetwork()
-
-    if not slideshow.SHOWN_IP:
-      self.startupScreen()
-
-    logging.info('Starting presentation')
-    i = 0
-    result = None
-    lastCfg = self.services.getConfigChange()
-    while self.running:
-      i += 1
-      time_process = time.time()
-
-      if (i % 10) == 0:
-        self.cacheMgr.garbageCollect()
-
-      displaySize = {'width': self.settings.getUser('width'), 'height': self.settings.getUser('height'), 'force_orientation': self.settings.getUser('force_orientation')}
-      randomize = self.settings.getUser('randomize_images')
-
-      try:
-        if self.historyIndex == -1:
-          result = self.services.servicePrepareNextItem(self.settings.get('tempfolder'), self.supportedFormats, displaySize, randomize)
-          self.remember(result)
-=======
 
     def createEvent(self, cmd):
         if cmd not in slideshow.EVENTS:
             logging.warning("Unknown event '%s' received, will not act upon it" % cmd)
             return
->>>>>>> 0fb37f61
         else:
             logging.debug('Event %s added to the queue', cmd)
 
