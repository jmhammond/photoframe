--- conflicted
+++ resolved
@@ -24,46 +24,6 @@
 
 
 class GooglePhotos(BaseService):
-<<<<<<< HEAD
-  SERVICE_NAME = 'GooglePhotos'
-  SERVICE_ID = 2
-  MAX_ITEMS = 8000
-
-  def __init__(self, configDir, id, name):
-    BaseService.__init__(self, configDir, id, name, needConfig=False, needOAuth=True)
-
-  def getOAuthScope(self):
-    return ['https://www.googleapis.com/auth/photoslibrary.readonly']
-
-  def helpOAuthConfig(self):
-    return 'Please upload client.json from the Google API Console'
-
-  def helpKeywords(self):
-    return 'Currently, each entry represents the name of an album (case-insensitive). If you want the latest photos, simply write "latest" as album'
-
-  def hasKeywordSourceUrl(self):
-    return True
-
-  def getExtras(self):
-    # Normalize
-    result = BaseService.getExtras(self)
-    if result is None:
-      return {}
-    return result
-
-  def postSetup(self):
-    extras = self.getExtras()
-    keywords = self.getKeywords()
-
-    if len(extras) == 0 and keywords is not None and len(keywords) > 0:
-      logging.info('Migrating to new format with preresolved album ids')
-      for key in keywords:
-        if key.lower() == 'latest':
-          continue
-        albumId = self.translateKeywordToId(key)
-        if albumId is None:
-          logging.error('Existing keyword cannot be resolved')
-=======
     SERVICE_NAME = 'GooglePhotos'
     SERVICE_ID = 2
     MAX_ITEMS = 8000
@@ -106,7 +66,6 @@
                 else:
                     extras[key] = albumId
             self.setExtras(extras)
->>>>>>> 0fb37f61
         else:
             # Make sure all keywords are LOWER CASE (which is why I wrote it all in upper case :))
             extras_old = self.getExtras()
@@ -334,134 +293,6 @@
                 params['pageToken'] = data['nextPageToken']
                 continue
             break
-<<<<<<< HEAD
-        if albumid is None and 'nextPageToken' in data:
-          logging.debug('Another page of shared albums available')
-          params['pageToken'] = data['nextPageToken']
-          continue
-        break
-
-    if albumid is None:
-      return None
-    return {'albumId': albumid, 'sourceUrl' : source, 'albumName' : albumname}
-
-  def selectImageFromAlbum(self, destinationDir, supportedMimeTypes, displaySize, randomize):
-    result = BaseService.selectImageFromAlbum(self, destinationDir, supportedMimeTypes, displaySize, randomize)
-    if result is not None:
-      return result
-
-    if not self.isGooglePhotosEnabled():
-      return BaseService.createImageHolder(self).setError('"Photos Library API" is not enabled on\nhttps://console.developers.google.com\n\nCheck the Photoframe Wiki for details')
-    else:
-      return BaseService.createImageHolder(self).setError('No (new) images could be found.\nCheck spelling or make sure you have added albums')
-
-  def freshnessImagesFor(self, keyword):
-    filename = os.path.join(self.getStoragePath(), self.hashString(keyword) + '.json')
-    if not os.path.exists(filename):
-      return 0 # Superfresh
-    # Hours should be returned
-    return (time.time() - os.stat(filename).st_mtime) / 3600
-
-  def clearImagesFor(self, keyword):
-    filename = os.path.join(self.getStoragePath(), self.hashString(keyword) + '.json')
-    if os.path.exists(filename):
-      logging.info('Cleared image information for %s' % keyword)
-      os.unlink(filename)
-
-  def getImagesFor(self, keyword, rawReturn=False):
-    filename = os.path.join(self.getStoragePath(), self.hashString(keyword) + '.json')
-    result = []
-    if not os.path.exists(filename):
-      # First time, translate keyword into albumid
-      params = self.getQueryForKeyword(keyword)
-      if params is None:
-        logging.error('Unable to create query the keyword "%s"', keyword)
-        return [BaseService.createImageHolder(self).setError('Unable to get photos using keyword "%s"' % keyword)]
-
-      url = 'https://photoslibrary.googleapis.com/v1/mediaItems:search'
-      maxItems = GooglePhotos.MAX_ITEMS # Should be configurable
-
-      while len(result) < maxItems:
-        data = self.requestUrl(url, data=params, usePost=True)
-        if not data.isSuccess():
-          logging.warning('Requesting photo failed with status code %d', data.httpcode)
-          logging.warning('More details: ' + repr(data.content))
-          break
-        else:
-          data = json.loads(data.content)
-          if 'mediaItems' not in data:
-            break
-          logging.debug('Got %d entries, adding it to existing %d entries', len(data['mediaItems']), len(result))
-          result += data['mediaItems']
-          if 'nextPageToken' not in data:
-            break
-          params['pageToken'] = data['nextPageToken']
-          logging.debug('Fetching another result-set for this keyword')
-
-      if len(result) > 0:
-        with open(filename, 'w') as f:
-          json.dump(result, f)
-      else:
-        logging.error('No result returned for keyword "%s"!', keyword)
-        return []
-
-    # Now try loading
-    if os.path.exists(filename):
-      try:
-        with open(filename, 'r') as f:
-          albumdata = json.load(f)
-      except:
-        logging.exception('Failed to decode JSON file, maybe it was corrupted? Size is %d', os.path.getsize(filename))
-        logging.error('Since file is corrupt, we try to save a copy for later analysis (%s.corrupt)', filename)
-        try:
-          if os.path.exists(filename + '.corrupt'):
-            os.unlink(filename + '.corrupt')
-          os.rename(filename, filename + '.corrupt')
-        except:
-          logging.exception('Failed to save copy of corrupt file, deleting instead')
-          os.unlink(filename)
-        albumdata = None
-    if rawReturn:
-      return albumdata
-    return self.parseAlbumInfo(albumdata, keyword)
-
-  def parseAlbumInfo(self, data, keyword):
-    # parse GooglePhoto specific keys into a format that the base service can understand
-    if data is None:
-      return None
-    parsedImages = []
-    for entry in data:
-      if entry['mimeType'] not in helper.getSupportedTypes():
-        continue
-      try:
-        item = BaseService.createImageHolder(self)
-        item.setId(entry['id'])
-        item.setSource(entry['productUrl']).setMimetype(entry['mimeType'])
-        item.setDimensions(entry['mediaMetadata']['width'], entry['mediaMetadata']['height'])
-        item.allowCache(True)
-        item.setContentProvider(self)
-        item.setContentSource(keyword)
-        parsedImages.append(item)
-      except:
-        logging.exception('Failed due to:')
-        logging.debug('Entry: %s', repr(entry))
-
-    return parsedImages
-
-  def getContentUrl(self, image, hints):
-    # Tricky, we need to obtain the real URL before doing anything
-    data = self.requestUrl('https://photoslibrary.googleapis.com/v1/mediaItems/%s' % image.id)
-    if data.result != RequestResult.SUCCESS:
-      logging.error('%d,%d: Failed to get URL', data.httpcode, data.result)
-      return None
-
-    data = json.loads(data.content)
-    if 'baseUrl' not in data:
-      logging.error('Data from Google didn\'t contain baseUrl, see original content:')
-      logging.error(repr(data))
-      return None
-    return data['baseUrl'] + "=w" + str(hints['size']["width"]) + "-h" + str(hints['size']["height"])
-=======
 
         if albumid is None:
             url = 'https://photoslibrary.googleapis.com/v1/sharedAlbums'
@@ -614,5 +445,4 @@
             logging.error('Data from Google didn\'t contain baseUrl, see original content:')
             logging.error(repr(data))
             return None
-        return data['baseUrl'] + "=w" + str(hints['size']["width"]) + "-h" + str(hints['size']["height"])
->>>>>>> 0fb37f61
+        return data['baseUrl'] + "=w" + str(hints['size']["width"]) + "-h" + str(hints['size']["height"])